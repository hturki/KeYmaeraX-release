--- conflicted
+++ resolved
@@ -157,16 +157,13 @@
   )
 }
 
-<<<<<<< HEAD
-
-class TacticDispatchedResponse(proofId: String, taskId: String, nodeId: String, tacticId: String, tacticInstId: String) extends Response {
-=======
+//class TacticDispatchedResponse(proofId: String, taskId: String, nodeId: String, tacticId: String, tacticInstId: String) extends Response {
 class DispatchedTacticResponse(t : DispatchedTacticPOJO) extends Response {
   val nid = t.nodeId match {
     case Some(nodeId) => nodeId
     case None => t.proofId
   }
->>>>>>> e6f93200
+
   val json = JsObject(
     "proofId" -> JsString(t.proofId),
     "nodeId" -> JsString(nid),
