package edu.cmu.cs.ls.keymaera.hydra

import edu.cmu.cs.ls.keymaera.core.{Sequent, ProofNode}


// POJOs, short for Plain Old Java Objects, are for us just tagged products.
object TacticKind extends Enumeration {
  type TacticKind = Value
  val Tactic, PositionTactic, InputTactic, InputPositionTactic, UserTactic = Value
}

object DispatchedTacticStatus extends Enumeration {
  type DispatchedTacticStatus = Value
  val Prepared, Running, Finished, Aborted = Value
}

/**
 * Data object for models.
 * @param modelId Identifies the model.
 * @param userId Identifies the user.
 * @param name The name of the model.
 * @param date The creation date.
 * @param keyFile The model file content.
 */
class ModelPOJO(val modelId:String, val userId:String, val name:String, val date:String, val keyFile:String)

/**
 * Data object for proofs. A proof
 * @param proofId Identifies the proof.
 * @param modelId Identifies the model.
 * @param name The proof name.
 * @param description A proof description.
 * @param date The creation date.
 * @param stepCount The number of proof steps in the proof.
 * @param closed Indicates whether the proof is closed (finished proof) or not (partial proof).
 */
class ProofPOJO(val proofId:String, val modelId:String, val name:String, val description:String,
                val date:String, val stepCount : Integer, val closed : Boolean)

/**
 * Data object for tactics.
 * @param tacticId Identifies the tactic.
 * @param name The name of the tactic.
 * @param clazz The tactic implementation.
 * @param kind The kind of tactic.
 */
class TacticPOJO(val tacticId:String, val name:String, val clazz:String, val kind : TacticKind.Value)

/**
 * Data object for a tactic instance running on the specified formula of a particular proof (node).
 * @param id Identifies the tactic instance.
 * @param proofId Identifies the proof.
 * @param nodeId Identifies the node. If None, it identifies the "root" node of task nodes.
 * @param formulaId Identifies the formula.
 * @param tacticsId Identifies the tactic that is being run.
 */
class DispatchedTacticPOJO(val id:String, val proofId:String, val nodeId:Option[String], val formulaId:Option[String],
                           val tacticsId:String, val status:DispatchedTacticStatus.Value)


//tasks : _id, model
//tactics: _id, name, class
//dispatched_tactics: _id, tactic_id, task_id, node_id, count

/**
 * Proof database
 */
trait DBAbstraction {
  /**
   * Initializes a new database.
   */
  def cleanup() : Unit

  // Users
  def userExists(username : String) : Boolean
  def createUser(username : String, password : String) : Unit
  def getUsername(uid : String) : String
  def checkPassword(username : String, password : String) : Boolean
  def getProofsForUser(userId : String) : List[(ProofPOJO, String)] //the string is a model name.
  def openProofs(userId : String) : List[ProofPOJO]

  //Models
  def createModel(userId: String, name : String, fileContents : String, date:String) : Boolean
  def getModel(modelId : String) : ModelPOJO
  def getModelList(userId : String) : List[ModelPOJO] // name, date, fileContents
  //Proofs of models
  def createProofForModel(modelId : String, name : String, description : String, date : String) : String //returns id of create object
  def getProofsForModel(modelId : String) : List[ProofPOJO]

  //Proofs and Proof Nodes
  def getProofInfo(proofId : String) : ProofPOJO
<<<<<<< HEAD


  // Proof trees
  def createSubtree(pnId : String, tree : String) : String
  def getSubtree(pnId : String) : String
  def updateSubtree(pnId: String, tree : String)

  // Tasks
  def createTask(proofId: String) : String
  def addTask(task : TaskPOJO)
  def getTask(taskId : String) : TaskPOJO
  def getProofTasks(proofId : String) : List[TaskPOJO]
  def updateTask(task: TaskPOJO)
=======
  def getProofSteps(proofId : String) : List[String]
  def addFinishedTactic(proofId : String, tacticInstId : String)
>>>>>>> e6f93200

  // Tactics
  def createTactic(name : String, clazz : String, kind : TacticKind.Value) : String
  def getTactic(id: String) : TacticPOJO
  def getTacticByName(name: String) : Option[TacticPOJO]
  def getTactics() : List[TacticPOJO]
  def createDispatchedTactics(taskId:String, nodeId:Option[String], formulaId:Option[String], tacticsId:String,
                              status:DispatchedTacticStatus.Value) : String
  def updateDispatchedTactics(tactic:DispatchedTacticPOJO)
  def getDispatchedTactics(tId : String) : DispatchedTacticPOJO
}<|MERGE_RESOLUTION|>--- conflicted
+++ resolved
@@ -57,6 +57,7 @@
 class DispatchedTacticPOJO(val id:String, val proofId:String, val nodeId:Option[String], val formulaId:Option[String],
                            val tacticsId:String, val status:DispatchedTacticStatus.Value)
 
+class TaskPOJO() //???
 
 //tasks : _id, model
 //tactics: _id, name, class
@@ -89,8 +90,6 @@
 
   //Proofs and Proof Nodes
   def getProofInfo(proofId : String) : ProofPOJO
-<<<<<<< HEAD
-
 
   // Proof trees
   def createSubtree(pnId : String, tree : String) : String
@@ -103,10 +102,9 @@
   def getTask(taskId : String) : TaskPOJO
   def getProofTasks(proofId : String) : List[TaskPOJO]
   def updateTask(task: TaskPOJO)
-=======
+
   def getProofSteps(proofId : String) : List[String]
   def addFinishedTactic(proofId : String, tacticInstId : String)
->>>>>>> e6f93200
 
   // Tactics
   def createTactic(name : String, clazz : String, kind : TacticKind.Value) : String
