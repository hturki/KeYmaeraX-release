package edu.cmu.cs.ls.keymaera.api

import edu.cmu.cs.ls.keymaera.core._
import edu.cmu.cs.ls.keymaera.parser.KeYmaeraParser
import edu.cmu.cs.ls.keymaera.tactics.Tactics.{PositionTactic, Tactic}
import edu.cmu.cs.ls.keymaera.tactics.{TacticWrapper, Tactics, TacticLibrary}
import edu.cmu.cs.ls.keymaera.core.Sequent
import scala.Some
import scala.Unit

/**
 * Open issues:
 * - How do we identify where changes came from?
 *   Consider the following case: A user starts a tactic on a node and then does some steps himself. If we now poll the node
 *   to find out about its children we might get a bunch of alternatives. Which one is it the user wants to see and how do we identify it?
 * - How can we attach meta information for the GUI?
 * - What information do we want to attach?
 *
 * Created by jdq on 6/12/14.
 */
object KeYmaeraInterface {

  object TaskManagement {
    @volatile var tasks: Map[String, (ProofNode, Map[String, ProofNode])] = Map()

    def addTask(r: ProofNode, taskId: String) = this.synchronized {
      assert(r.children.isEmpty)
      tasks += (taskId -> (r, Map()))
    }

    def addNode(tId: String, nId: String, p: ProofNode) = this.synchronized {
      tasks.get(tId) match {
        case Some(v) =>
          tasks += (tId -> (v._1, v._2 + (nId -> p)))
        case None => throw new IllegalArgumentException("Task not found " + tId)
      }
    }

    def containsTask(id: String) = tasks.contains(id)

    def getRoot(id: String): Option[ProofNode] = tasks.get(id) match {
      case Some(t) => throw new Exception(); Some(t._1)
      case None => throw new Exception(); None
    }

    def getNode(tId: String, nId: String): Option[ProofNode] = {
      val matchingProofNode = tasks.get(tId) match {
        case Some(t)  => Some(t._1)
        case None     => None
      }
      matchingProofNode
    }// old implementation: tasks.get(tId).map(_._2.get(nId)).flatten
  }

  object TacticManagement {
    @volatile var tactics: Map[String, () => Tactic] = Map()
    @volatile var positionTactics: Map[String, () => PositionTactic] = Map()
    @volatile var inputTactics: Map[String, (Formula) => Tactic] = Map()
    @volatile var inputPositionTactics: Map[String, (Formula) => PositionTactic] = Map()

    def addTactic(id: String, t: Tactic) = this.synchronized {
      if (tactics.contains(id)) throw new IllegalArgumentException("Duplicate ID " + id)
      tactics += (id -> (() => t))
    }

    def addInputTactic(id: String, t: (Formula => Tactic)) = this.synchronized {
      if (inputTactics.contains(id)) throw new IllegalArgumentException("Duplicate ID " + id)
      inputTactics += (id -> t)
    }

    def addPositionTactic(id: String, t: PositionTactic) = this.synchronized {
      if (positionTactics.contains(id)) throw new IllegalArgumentException("Duplicate ID " + id)
      positionTactics += (id -> (() => t))
    }

    def addInputPositionTactic(id: String, t: (Formula => PositionTactic)) = this.synchronized {
      if (inputPositionTactics.contains(id)) throw new IllegalArgumentException("Duplicate ID " + id)
      inputPositionTactics += (id -> t)
    }

    def getTactic(id: String): Option[Tactic] = tactics.get(id).map(_())

    def getPositionTactic(id: String): Option[PositionTactic] = positionTactics.get(id).map(_())

    def getTactics: List[(String, String)] = tactics.foldLeft(Nil: List[(String, String)])((a, p) => a :+ (p._1, p._2().name))

    def getPositionTactics: List[(String, String)] = positionTactics.foldLeft(Nil: List[(String, String)])((a, p) => a :+ (p._1, p._2().name))

    // TODO implement getter for the other tactics
  }

  object RunningTactics {
    private var tactics: Map[String, Tactic] = Map()
    def add(t: Tactic, tId: String) = this.synchronized {
      tactics += (tId -> t)
    }

    def get(id: String): Option[Tactic] = tactics.get(id)
  }

  /**
   * Parse the problem and add it to the tasks management system
   *
   * @param taskId Identifies the task.
   * @param content The model content (keyFile).
   * @return JSON representation of the content.
   */
  def addTask(taskId: String, content: String): String = {
    if (TaskManagement.containsTask(taskId)) throw new IllegalArgumentException("Duplicate task ID " + taskId)
    new KeYmaeraParser().runParser(content) match {
      case f: Formula =>
        val seq = Sequent(List(), collection.immutable.IndexedSeq[Formula](), collection.immutable.IndexedSeq[Formula](f) )
        val r = new RootNode(seq)
        TaskManagement.addTask(r, taskId)
        json(r, taskId, 0, taskId)
      case a => throw new IllegalArgumentException("Parsing the input did not result in a formula but in: " + a)
    }
  }

<<<<<<< HEAD
  def getActualNode(taskId : String, nodeIdOpt : Option[String]) : Option[ProofNode] = nodeIdOpt match {
    case Some(nodeId) => TaskManagement.getNode(taskId, nodeId)
    case None         => TaskManagement.getRoot(taskId)
  }
=======
  def containsTask(taskId: String): Boolean = TaskManagement.containsTask(taskId)
>>>>>>> e6f93200

  def getNode(taskId: String, nodeId: Option[String]): Option[String] = nodeId match {
      case Some(id) => TaskManagement.getNode(taskId, id).map(json(_: ProofNode, id, 0, taskId))
      case None => TaskManagement.getRoot(taskId).map(json(_: ProofNode, taskId.toString, 0, taskId))
  }

  def addTactic(id : String, t : Tactic) = {
    TacticManagement.addTactic(id, t)
  }

  def addPositionTactic(id : String, t : PositionTactic) = {
    TacticManagement.addPositionTactic(id, t)
  }

  def getTactics: List[(String, String)] = TacticManagement.getTactics
  def getTactic(id : String) : Option[Tactic] = TacticManagement.getTactic(id)

  def getPositionTactics: List[(String, String)] = TacticManagement.getPositionTactics
  def getPositionTactic(id : String) : Option[PositionTactic] = TacticManagement.getPositionTactic(id)

  /**
   * Gets the position of an (optional) formula in the node identified by the task ID and node ID.
   * @param taskId Identifies the task.
   * @param nodeId Identifies the node. If None, it identifies the "root" task node.
   * @param formulaId Identifies the formula. If None, it searches for no specific position within the node.
   * @return A tuple of proof node and optional position within the node.
   */
  def getPosition(taskId: String, nodeId: Option[String], formulaId: Option[String]) : (ProofNode, Option[Position]) = {
    (nodeId match {
      case Some(id) => TaskManagement.getNode(taskId, id)
      case None => TaskManagement.getRoot(taskId)
    }) match {
      case Some(n) =>
        formulaId match {
          case Some(fid) =>
            val tail = Integer.parseInt(fid.split(":")(1))
            if(fid.startsWith("ante:")) (n, Some(new AntePosition(tail))) else (n, Some(new SuccPosition(tail)))
          case None => (n, None)
        }
      case None => throw new IllegalArgumentException("Unknown task " + taskId + "/" + nodeId)
    }
  }

  /**
   * Gets the tactics that are applicable to a formula in a sequent identified by task ID and node ID.
   * @param taskId Identifies the task.
   * @param nodeId Identifies the node. If None, this method considers the "root" task node.
   * @param formulaId Identifies the formula. If None, this method returns the tactics applicable to the sequent itself.
   * @return A list of tactic IDs.
   */
  def getApplicableTactics(taskId: String, nodeId: Option[String], formulaId: Option[String]) = {
    getPosition(taskId, nodeId, formulaId) match {
      // TODO input tactics and input position tactics
      case (n, Some(p)) => TacticManagement.positionTactics.filter(t => t._2().applies(n.sequent, p)).map(t => t._1)
      case (n, None) => TacticManagement.tactics.filter(t => t._2().applicable(n)).map(t => t._1)
    }
  }

  /**
   * Runs the specified tactic on the formula of a sequent identified by task ID and node ID.
   * @param taskId the task for which this tactic is dispatched
   * @param nodeId the proof node on which to run the tactic (None to execute on the root node)
   * @param tacticId the tactic to dispatch
   * @param formulaId the formula (None to execute on the sequent)
   * @param tId the ID of the dispatched tactic instance
   * @param callBack callback executed when the tactic finishes
   */
  def runTactic(taskId: String, nodeId: Option[String], tacticId: String, formulaId: Option[String], tId: String, callBack: Option[String => ((String, Option[String], String) => Unit)] = None) = {
    val (node,position) = getPosition(taskId, nodeId, formulaId)
    val tactic = position match {
      case Some(p) =>
        TacticManagement.getPositionTactic(tacticId) match {
          case Some(t) => Some(t(p))
          case None => None
        }
      case None => TacticManagement.getTactic(tacticId)
    }
    tactic match {
      case Some(t) =>
        // attach a info transformation function which later on allows us to track then changes performed by this tactic
        // observe that since all nodes should be produced by tactics spawned off here, the nodes will all have a tactic label
        RunningTactics.add(t, tId)
        // register listener to react on tactic completion
        // this way the business logic can react to the completion if required
        t.registerCompletionEventListener(_ => callBack.foreach(_(tId)(taskId, nodeId, tacticId)))
        t.updateInfo = (p: ProofNodeInfo) => p.infos += ("tactic" -> tId.toString)
        t.updateStepInfo = (p: ProofStepInfo) => p.infos += ("tactic" -> tId.toString)
        Tactics.KeYmaeraScheduler.dispatch(new TacticWrapper(t, node))
      case None => None
    }
  }

  def isRunning(tacticInstanceId: String): Boolean = {
    RunningTactics.get(tacticInstanceId) match {
      case Some(t) => !t.isComplete
      case None => false
    }
  }

  /**
   * This methods allows to poll for updates downwards from a given node
   *
   * @param taskId
   * @param nodeId
   * @param depth
   * @return
   */
  def getSubtree(taskId: String, nodeId: Option[String], depth: Int): Option[String] = {
    (nodeId match {
      case Some(id) => (id, TaskManagement.getNode(taskId, id))
      case None => ("", TaskManagement.getRoot(taskId))
    }) match {
      case (id, Some(n)) => Some(getSubtree(n, id, depth, taskId))
      case (_, None) => None
    }
  }

  def getSubtree(taskId: String, nodeId: Option[String], filter: (ProofStepInfo => Boolean)): Option[String] = {
    (nodeId match {
      case Some(id) => (id, TaskManagement.getNode(taskId, id))
      case None => ("", TaskManagement.getRoot(taskId))
    }) match {
      case (id, Some(n)) => Some(getSubtree(n, id, filter, taskId))
      case (_, None) => println("Not found " + taskId + " " + nodeId); None
    }

  }

  private def getSubtree(n: ProofNode, id: String, depth: Int, rootId: String): String = json(n, id, depth, rootId)

  private def getSubtree(n: ProofNode, id: String, filter: (ProofStepInfo => Boolean), rootId: String): String = json(n, id, filter, rootId)

  // TODO: maybe allow listeners to node change events

 // def json(p: ProofNode): String = JSONConverter(p)

  def json(p: ProofNode, id: String, l: Int, rootId: String): String = JSONConverter(p, id, l, (x: ProofNode, i: String) => TaskManagement.addNode(rootId, i, x))

  def json(p: ProofNode, id: String, filter: (ProofStepInfo => Boolean), rootId: String): String = JSONConverter(p, id, filter, (x: ProofNode, i: String) => TaskManagement.addNode(rootId, i, x))
}<|MERGE_RESOLUTION|>--- conflicted
+++ resolved
@@ -117,14 +117,12 @@
     }
   }
 
-<<<<<<< HEAD
   def getActualNode(taskId : String, nodeIdOpt : Option[String]) : Option[ProofNode] = nodeIdOpt match {
     case Some(nodeId) => TaskManagement.getNode(taskId, nodeId)
     case None         => TaskManagement.getRoot(taskId)
   }
-=======
+
   def containsTask(taskId: String): Boolean = TaskManagement.containsTask(taskId)
->>>>>>> e6f93200
 
   def getNode(taskId: String, nodeId: Option[String]): Option[String] = nodeId match {
       case Some(id) => TaskManagement.getNode(taskId, id).map(json(_: ProofNode, id, 0, taskId))
