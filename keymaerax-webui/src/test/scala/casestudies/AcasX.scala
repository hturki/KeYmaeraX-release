/**
* Copyright (c) Carnegie Mellon University. CONFIDENTIAL
* See LICENSE.txt for the conditions of this license.
*/
package casestudies

import java.io.File

import edu.cmu.cs.ls.keymaerax.core._
import edu.cmu.cs.ls.keymaerax.parser.StringConverter._
import edu.cmu.cs.ls.keymaerax.tactics.ODETactics._
import edu.cmu.cs.ls.keymaerax.tactics.BranchLabels._
import edu.cmu.cs.ls.keymaerax.tactics.FOQuantifierTacticsImpl.{instantiateT,skolemizeT}
import edu.cmu.cs.ls.keymaerax.tactics.TacticLibrary.{debugT, arithmeticT, ImplyRightT, AndLeftT, hideT, AndRightT,
  ImplyLeftT, AxiomCloseT, OrRightT, OrLeftT, cutT, locate}
import edu.cmu.cs.ls.keymaerax.tactics.ArithmeticTacticsImpl.{AbsAxiomT,AbsT,MinMaxAxiomT,MinMaxT,MinzMaxzAxiomT,MinzMaxzT}
import edu.cmu.cs.ls.keymaerax.tactics.Tactics.PositionTactic
import edu.cmu.cs.ls.keymaerax.tactics.PropositionalTacticsImpl.{Propositional,NonBranchingPropositionalT,cohideT}
import edu.cmu.cs.ls.keymaerax.tactics.HybridProgramTacticsImpl._
import edu.cmu.cs.ls.keymaerax.tactics.SearchTacticsImpl._
import edu.cmu.cs.ls.keymaerax.tactics._
import edu.cmu.cs.ls.keymaerax.tools.{Mathematica, KeYmaera}
import testHelper.ProvabilityTestHelper
import org.scalatest.{BeforeAndAfterEach, Matchers, FlatSpec}

import testHelper.ParserFactory._

import scala.collection.immutable.Map

/**
 * Created by smitsch on 3/27/15.
 * @author Stefan Mitsch
 * @author Jean-Baptiste Jeannin
 */
class AcasX extends FlatSpec with Matchers with BeforeAndAfterEach {

  val helper = new ProvabilityTestHelper((x) => println(x))
  val mathematicaConfig: Map[String, String] = helper.mathematicaConfig

  override def beforeEach() = {
    Tactics.KeYmaeraScheduler = new Interpreter(KeYmaera)
    Tactics.MathematicaScheduler = new Interpreter(new Mathematica)
    Tactics.MathematicaScheduler.init(mathematicaConfig)
    Tactics.KeYmaeraScheduler.init(Map())
  }

  override def afterEach() = {
    Tactics.MathematicaScheduler.shutdown()
    Tactics.KeYmaeraScheduler.shutdown()
    Tactics.MathematicaScheduler = null
    Tactics.KeYmaeraScheduler = null
  }

  def foo(f: String)(fml: Formula) = {
    fml == f.asFormula
  }

  def ls(tactic: PositionTactic, fml: String*) =
    if (fml.isEmpty) locateSucc(tactic)
    else fml.map(f => locateSucc(tactic, _ == f.asFormula)).reduce(_ & _)
  def la(tactic: PositionTactic, fml: String*) =
    if (fml.isEmpty) locateAnte(tactic)
    else fml.map(f => locateAnte(tactic, foo(f)/*_ == f.asFormula*/)).reduce(_ & _)
  def l(t: PositionTactic) = locate(t)

  "No Delay" should "be provable" in {
    val s = parseToSequent(getClass.getResourceAsStream("/examples/casestudies/acasx/nodelay.key"))

    val invariant = ("( (w=-1 | w=1) & " +
      "      (" +
      "        \\forall t \\forall ro \\forall ho" +
      "        ((0 <= t & t < w * (dhf - dhd) / a &" +
      "          ro = rv * t & ho = (w * a) / 2 * t^2 + dhd * t) |" +
      "         (t >=0 & t >= w * (dhf - dhd) / a &" +
      "          ro = rv * t &" +
      "      ( (w * (dhf - dhd) <=  0 & ho = dhf * t) |" +
      "        (w * (dhf - dhd) > 0 & ho = dhf * t - w * (w * (dhf - dhd))^2 / (2*a))))" +
      "         -> (r - ro < -rp | r - ro > rp | w * h < w * ho - hp))" +
      "      )) & ( hp>0&rp>0&rv>=0&a>0 )").asFormula
//    val invariant = "w=42".asFormula

    val arith = arithmeticT

    val crushw = la(OrLeftT, "w=-1|w=1") && (
      debugT("Goal Crush Left") & arith,
      debugT("Goal Crush Right") & arith
      )

    val crushor = (la(OrLeftT)*) & arith

    val tactic = ls(ImplyRightT) & la(AndLeftT) & ls(wipeContextInductionT(Some(invariant))) & onBranch(
      (indInitLbl, debugT("Base case") & arith),
      (indUseCaseLbl, debugT("Use case") & ls(ImplyRightT) & (la(AndLeftT)*) & ls(AndRightT) &&(
        la(instantiateT(Variable("t"), Number(0))) &
          la(instantiateT(Variable("ro"), Number(0))) &
          la(instantiateT(Variable("ho"), Number(0))) & la(ImplyLeftT) && (
            arith,
            arith
          ),
        arith
        )),
      (indStepLbl, debugT("Step") & ls(ImplyRightT) & ls(boxSeqGenT(invariant)) & onBranch(
        (cutShowLbl, debugT("Generalization Holds") &
          ls(boxSeqT) & ls(boxChoiceT) & ls(AndRightT) && (
          debugT("1.1") & ls(boxTestT) & ls(ImplyRightT) & ls(boxNDetAssign) & ls(skolemizeT) & AxiomCloseT,
          debugT("1.2") & ls(boxSeqT) & ls(boxNDetAssign) & ls(skolemizeT) & ls(boxSeqT) & ls(boxChoiceT) & hideT(AntePosition(1)) &
            ls(AndRightT) & /* both branches are the same */
            ls(substitutionBoxAssignT) & ls(boxTestT) & ls(ImplyRightT) & ls(boxNDetAssign) & ls(skolemizeT) & arith
          )),
        (cutUseLbl, debugT("Generalization Strong Enough") &
          debugT("Goal 69 (Solving)") & /*ls(LogicalODESolver.solveT) &*/ ls(diffSolution(None)) & debugT("Diff. Solution") &
          /* cutting in the side condition that we expect from diff. solution. Remove once diff. solution produces it */
          cutT(Some("\\forall tside (0<=tside & tside<=kxtime_5 -> (w*(dhd_2()+ao*tside)>=w*dhf|w*ao>=a))".asFormula)) &
          onBranch(
            (cutShowLbl, debugT("Ignore this branch - cut cannot be shown") /* TODO Counts as open goal */),
            (cutUseLbl,
              /* repeat cut so that we can instantiate twice */
              cutT(Some("\\forall tside (0<=tside & tside<=kxtime_5 -> (w*(dhd_2()+ao*tside)>=w*dhf|w*ao>=a))".asFormula)) & onBranch(
                (cutShowLbl, AxiomCloseT),
                (cutUseLbl,
          ls(ImplyRightT) & (la(AndLeftT)*) & ls(AndRightT) && (
            ls(AndRightT) && (
              AxiomCloseT,
              debugT("Before skolemization") & (ls(skolemizeT)*) & debugT("After skolemization") & ls(ImplyRightT) & ls(OrRightT) &
              // here we'd want to access the previously introduced skolem symbol and the time introduced by diffSolution
              // goal 90
              la(instantiateT(Variable("t"),
                // t_22+t_23: kxtime_5 == t_22, t_0 == t_23
                "kxtime_5 + t_0".asTerm)) &
              la(instantiateT(Variable("ro"),
                // rv*(t_22+t_23)
                "rv*(kxtime_5 + t_0)".asTerm)) &
              debugT("Before CUT") &
              // here we'd also want to access symbols created during the proof
<<<<<<< HEAD
              // CUT 1: (0 <= t_0+kxtime_5 & t_0+kxtime_5 < Max(0, w*(dhf-dhd))/a) | t_0+kxtime_5 >= Max(0, w*(dhf-dhd))
              // TODO: This cut should be done way later. We need a proper use of quantifiers
              cutT(Some("(0 <= t_0+kxtime_5 & t_0+kxtime_5 < w()*(dhf()-dhd)/a()) | (0 <= t_0+kxtime_5 & t_0+kxtime_5 >= w()*(dhf()-dhd)/a())".asFormula)) & onBranch(
=======
              // CUT 1: (0 <= t_0+kxtime_5 & t_0+kxtime_5 < Max(0, w*(dhf-dhd))/a) | t_0+kxtime_5 >= Max(0, w*(dhf-dhd))/a
              cutT(Some("(0 <= t_0+kxtime_5 & t_0+kxtime_5 < w*(dhf-dhd)/a) | (0 <= t_0+kxtime_5 & t_0+kxtime_5 >= w*(dhf-dhd)/a)".asFormula)) & onBranch(
>>>>>>> b347aa93
                (cutShowLbl, debugT("Show Cut") & lastAnte(hideT) & hideT(SuccPosition(1)) & hideT(SuccPosition(0)) &
                  ls(OrRightT) & lastAnte(OrLeftT) & (la(AndLeftT)*) & (ls(AndRightT)*) & (arith | debugT("Should be closed") & Tactics.stopT)),
                (cutUseLbl, debugT("Use Cut") & /* OrLeftT on formula of CUT 1 */ lastAnte(OrLeftT) && (
                    // goal 110
                    debugT("Goal 110") & locateAnte(instantiateT(Variable("ho"), "w*a/2*(t_0+kxtime_5)^2 + dhd*(t_0+kxtime_5)".asTerm), { case Forall(Variable("ho", None, Real) :: Nil, _) => true case _ => false }) &
                      // OrLeftT on ???
                      ((AxiomCloseT | l(NonBranchingPropositionalT))*) & la(ImplyLeftT, "0<=kxtime_5+t_0&kxtime_5+t_0 < w*(dhf-dhd)/a&rv*(kxtime_5+t_0)=rv*(kxtime_5+t_0)&w*a/2*(t_0+kxtime_5)^2+dhd*(t_0+kxtime_5)=w*a/2*(kxtime_5+t_0)^2+dhd*(kxtime_5+t_0)|kxtime_5+t_0>=0&kxtime_5+t_0>=w*(dhf-dhd)/a&rv*(kxtime_5+t_0)=rv*(kxtime_5+t_0)&(w*(dhf-dhd)<=0&w*a/2*(t_0+kxtime_5)^2+dhd*(t_0+kxtime_5)=dhf*(kxtime_5+t_0)|w*(dhf-dhd)>0&w*a/2*(t_0+kxtime_5)^2+dhd*(t_0+kxtime_5)=dhf*(kxtime_5+t_0)-w*(w*(dhf-dhd))^2/(2*a))->r-rv*(kxtime_5+t_0) < -rp|r-rv*(kxtime_5+t_0)>rp|w*h < w*(w*a/2*(t_0+kxtime_5)^2+dhd*(t_0+kxtime_5))-hp") && (
                        (ls(OrRightT)*) & lastSucc(hideT) & (ls(AndRightT)*) & (AxiomCloseT | arith | debugT("Shouldn't get here")),
                        la(OrLeftT, "0<=t_0&t_0 < w*(dhf-dhd_3)/a&ro_0=rv*t_0&ho_0=w*a/2*t_0^2+dhd_3*t_0|t_0>=0&t_0>=w*(dhf-dhd_3)/a&ro_0=rv*t_0&(w*(dhf-dhd_3)<=0&ho_0=dhf*t_0|w*(dhf-dhd_3)>0&ho_0=dhf*t_0-w*(w*(dhf-dhd_3))^2/(2*a))") && (
                          debugT("Goal 124") & lastAnte(OrLeftT) && (
                            hideT(SuccPosition(0)) & (arith | debugT("This should close") & Tactics.stopT),
                            debugT("Goal 135") & lastSucc(hideT) & lastSucc(hideT) & (la(AndLeftT)*) & debugT("Goal 145") & la(OrLeftT, "w*dhd_3>=w*dhf|w*ao>=a") && (
                              debugT("Goal 146") & crushw,
                              debugT("Goal 148") & crushw
                              )
                            ),
                          debugT("Goal 125") & lastAnte(OrLeftT) && (
                            debugT("Goal 280") & arith,
                            debugT("Goal 281") & (la(AndLeftT)*) & (la(OrLeftT)*) & arith
                            )
                          )
                      ),
                    // goal 111
                    // we don't have Max, so instead of instantiating ho with dhf*(t_0+kxtime_5) - w*(Max(0, w*(dhf-dhd))^2/(2*a) we first cut
                    debugT("Goal 111") &
                    cutT(Some("w*(dhf-dhd) > 0 | w*(dhf-dhd) <= 0".asFormula)) & onBranch(
                      (cutShowLbl, lastSucc(cohideT) & arith),
                      (cutUseLbl, lastAnte(OrLeftT) && (
                        /* w*(dhf-dhd_3) > 0 */ locateAnte(instantiateT(Variable("ho"), "dhf*(t_0+kxtime_5) - w*(w*(dhf-dhd))^2/(2*a)".asTerm), { case Forall(Variable("ho", None, Real) :: Nil, _) => true case _ => false }) &
                        debugT("Goal 120-1") & lastAnte(ImplyLeftT) && (
                          debugT("Goal 122") & arith,
                          debugT("Goal 123") & la(OrLeftT, "0<=t_0&t_0 < w*(dhf-dhd_3)/a&ro_0=rv*t_0&ho_0=w*a/2*t_0^2+dhd_3*t_0|t_0>=0&t_0>=w*(dhf-dhd_3)/a&ro_0=rv*t_0&(w*(dhf-dhd_3)<=0&ho_0=dhf*t_0|w*(dhf-dhd_3)>0&ho_0=dhf*t_0-w*(w*(dhf-dhd_3))^2/(2*a))") && (
                            crushor,
                            debugT("Goal 127") &
                            la(TacticLibrary.eqLeft(exhaustive=true), "kxtime_1=0") &
                            la(TacticLibrary.eqLeft(exhaustive=true), "kxtime_4()=0") &
                            (la(AndLeftT)*) &
                            la(instantiateT(Variable("tside"), Variable("kxtime", Some(5))), "\\forall tside (0<=tside&tside<=kxtime_5->w*(dhd_2()+ao*tside)>=w*dhf|w*ao>=a)") &
                            la(ImplyLeftT, "0<=kxtime_5&kxtime_5<=kxtime_5->w*(dhd_2()+ao*kxtime_5)>=w*dhf|w*ao>=a") && (
                              arith,
                              debugT("Goal 193") & la(OrLeftT, "r-rv*(kxtime_5+t_0) < -rp|r-rv*(kxtime_5+t_0)>rp|w*h < w*(dhf*(t_0+kxtime_5)-w*(w*(dhf-dhd))^2/(2*a))-hp") && (
                                debugT("Goal 194") & crushor,
                                debugT("Goal 195") & ls(hideT, "r_3-ro_0 < -rp|r_3-ro_0>rp") &
                                la(OrLeftT, "w*(dhf-dhd_3)<=0&ho_0=dhf*t_0|w*(dhf-dhd_3)>0&ho_0=dhf*t_0-w*(w*(dhf-dhd_3))^2/(2*a)") && (
                                  debugT("Goal 214") & cutT(Some("w*ao>=a|!w*ao>=a".asFormula)) & onBranch(
                                    (cutShowLbl, lastSucc(cohideT) & arith),
                                    (cutUseLbl, la(OrLeftT, "w*ao>=a|!w*ao>=a") && (
                                      arith,
                                      debugT("Goal 231") & la(OrLeftT, "w*dhd_3>=w*dhf|w*ao>=a") && (
                                        debugT("Goal 233") &
                                          la(instantiateT(Variable("tside"), "0".asTerm), "\\forall tside (0<=tside&tside<=kxtime_5->w*(dhd_2()+ao*tside)>=w*dhf|w*ao>=a)") &
                                          la(ImplyLeftT, "0<=0&0<=kxtime_5->w*(dhd_2()+ao*0)>=w*dhf|w*ao>=a") && (
                                            arith,
                                            la(OrLeftT, "w*(dhd_2()+ao*0)>=w*dhf|w*ao>=a") && (
                                              crushor,
                                              la(PropositionalTacticsImpl.NotLeftT) & AxiomCloseT
                                              )
                                          ),
                                        la(PropositionalTacticsImpl.NotLeftT) & AxiomCloseT
                                        )
                                      ))
                                  ),
                                  crushor
                                  )
                                )
                              )
                            )
                        ),
                        /* w*(dhf-dhd_3) <= 0 */ locateAnte(instantiateT(Variable("ho"), "dhf*(t_0+kxtime_5)".asTerm), { case Forall(Variable("ho", None, Real) :: Nil, _) => true case _ => false }) &
                        debugT("BGoal 120-2") & lastAnte(ImplyLeftT) && (
                        debugT("BGoal 122") & arith,
                        debugT("BGoal 123") & la(OrLeftT, "0<=t_0&t_0 < w*(dhf-dhd_3)/a&ro_0=rv*t_0&ho_0=w*a/2*t_0^2+dhd_3*t_0|t_0>=0&t_0>=w*(dhf-dhd_3)/a&ro_0=rv*t_0&(w*(dhf-dhd_3)<=0&ho_0=dhf*t_0|w*(dhf-dhd_3)>0&ho_0=dhf*t_0-w*(w*(dhf-dhd_3))^2/(2*a))") && (
                          crushor,
                          debugT("BGoal 127") &
                            la(TacticLibrary.eqLeft(exhaustive=true), "kxtime_1=0") &
                            la(TacticLibrary.eqLeft(exhaustive=true), "kxtime_4()=0") &
                            (la(AndLeftT)*) &
                            la(instantiateT(Variable("tside"), Variable("kxtime", Some(5))), "\\forall tside (0<=tside&tside<=kxtime_5->w*(dhd_2()+ao*tside)>=w*dhf|w*ao>=a)") &
                            la(ImplyLeftT, "0<=kxtime_5&kxtime_5<=kxtime_5->w*(dhd_2()+ao*kxtime_5)>=w*dhf|w*ao>=a") && (
                            arith,
                            debugT("BGoal 193") & la(OrLeftT, "r-rv*(kxtime_5+t_0) < -rp|r-rv*(kxtime_5+t_0)>rp|w*h < w*(dhf*(t_0+kxtime_5))-hp") && (
                              debugT("BGoal 194") & crushor,
                              debugT("BGoal 195") & ls(hideT, "r_3-ro_0 < -rp|r_3-ro_0>rp") &
                                la(OrLeftT, "w*(dhf-dhd_3)<=0&ho_0=dhf*t_0|w*(dhf-dhd_3)>0&ho_0=dhf*t_0-w*(w*(dhf-dhd_3))^2/(2*a)") && (
                                crushor,
                                crushor
                                )
                              )
                            )
                          )
                        )


                        ))
                    )
                  )
                  )
              )
            ),
            arith
          ) /* End AndRight */
          ) /* End cutUseLbl of ODE cut */
              ) /* End cutUseLbl of 1st ODE cut */
              ) /* End onBranch of ODE cut */
          ) /* End onBranch of 1st ODE cut */
          )
        ))
    )

    helper.runTactic(tactic, new RootNode(s)) shouldBe 'closed
  }

  "No Delay using Maxz" should "be provable" in {
    val s = parseToSequent(getClass.getResourceAsStream("/examples/casestudies/acasx/nodelay_maxz.key"))

    val invariant = ("( (w=-1 | w=1) & " +
      "      (" +
      "\\forall t \\forall ro \\forall ho" +
      "((0 <= t & t < maxz(w * (dhf - dhd)) / a &" +
      "  ro = rv * t & ho = (w * a) / 2 * t^2 + dhd * t) |" +
      "  (t >= maxz(w * (dhf - dhd)) / a &" +
      "    ro = rv * t & ho = dhf * t - w * (maxz(w * (dhf - dhd)))^2 / (2*a))" +
      "-> (abs(r - ro) > rp | w * h < w * ho - hp))" +
      "      )) & ( hp>0&rp>0&rv>=0&a>0 )").asFormula

    val arith = arithmeticT

    val crushw = la(OrLeftT, "w()=-1|w()=1") && (
      debugT("Goal Crush Left") & arith,
      debugT("Goal Crush Right") & arith
      )

    val crushor = (la(OrLeftT)*) & arith

    val tactic = ls(ImplyRightT) & la(AndLeftT) & ls(wipeContextInductionT(Some(invariant))) & onBranch(
      (indInitLbl, debugT("Base case") & (la(AndLeftT)*) & (ls(AndRightT)*) /*& arith & debugT("Remaining base case")*/),
      (indUseCaseLbl, debugT("Use case") & ls(ImplyRightT) & (la(AndLeftT)*) & ls(AndRightT) &&(
        la(instantiateT(Variable("t"), Number(0))) &
          la(instantiateT(Variable("ro"), Number(0))) &
          la(instantiateT(Variable("ho"), Number(0))) & la(ImplyLeftT) && (
          arith,
          arith
          ),
        arith
        )),
      (indStepLbl, debugT("Step") /*& ls(ImplyRightT) & ls(boxSeqGenT(invariant)) & onBranch(
        (cutShowLbl, debugT("Generalization Holds") &
          ls(boxSeqT) & ls(boxChoiceT) & ls(AndRightT) && (
          debugT("1.1") & ls(boxTestT) & ls(ImplyRightT) & ls(boxNDetAssign) & ls(skolemizeT) & AxiomCloseT,
          debugT("1.2") & ls(boxSeqT) & ls(boxNDetAssign) & ls(skolemizeT) & ls(boxSeqT) & ls(boxChoiceT) & hideT(AntePosition(1)) &
            ls(AndRightT) & /* both branches are the same */
            ls(substitutionBoxAssignT) & ls(boxTestT) & ls(ImplyRightT) & ls(boxNDetAssign) & ls(skolemizeT) & arith
          )),
        (cutUseLbl, debugT("Generalization Strong Enough") &
          debugT("Introducing constants") & ls(diffIntroduceConstantT) &
          debugT("Goal 69 (Solving)") & /*ls(LogicalODESolver.solveT) &*/ ls(diffSolution(None)) & debugT("Diff. Solution") &
          /* cutting in the side condition that we expect from diff. solution. Remove once diff. solution produces it */
          cutT(Some("\\forall tside (0<=tside & tside<=kxtime_5 -> (w()*(dhd_2()+ao()*tside)>=w()*dhf()|w()*ao()>=a()))".asFormula)) &
          onBranch(
            (cutShowLbl, debugT("Ignore this branch - cut cannot be shown") /* TODO Counts as open goal */),
            (cutUseLbl,
              /* repeat cut so that we can instantiate twice */
              cutT(Some("\\forall tside (0<=tside & tside<=kxtime_5 -> (w()*(dhd_2()+ao()*tside)>=w()*dhf()|w()*ao()>=a()))".asFormula)) & onBranch(
                (cutShowLbl, AxiomCloseT),
                (cutUseLbl,
                  ls(ImplyRightT) & (la(AndLeftT)*) & ls(AndRightT) && (
                    ls(AndRightT) && (
                      AxiomCloseT,
                      debugT("Before skolemization") & (ls(skolemizeT)*) & debugT("After skolemization") & ls(ImplyRightT) & ls(OrRightT) &
                        // here we'd want to access the previously introduced skolem symbol and the time introduced by diffSolution
                        // goal 90
                        la(instantiateT(Variable("t"),
                          // t_22+t_23: kxtime_5 == t_22, t_0 == t_23
                          Plus(Variable("kxtime", Some(5)), Variable("t", Some(0))))) &
                        la(instantiateT(Variable("ro"),
                          // rv*(t_22+t_23)
                          Times(
                            FuncOf(Function("rv", None, Unit, Real), Nothing),
                            Plus(Variable("kxtime", Some(5)), Variable("t", Some(0))))
                        )) &
                        debugT("Before CUT") &
                        // here we'd also want to access symbols created during the proof
                        // CUT 1: (0 <= t_0+kxtime_5 & t_0+kxtime_5 < Max(0, w*(dhf-dhd))/a) | t_0+kxtime_5 >= Max(0, w*(dhf-dhd))
                        // TODO: This cut should be done way later. We need a proper use of quantifiers
                        cutT(Some("(0 <= t_0+kxtime_5 & t_0+kxtime_5 < w()*(dhf()-dhd)/a()) | (0 <= t_0+kxtime_5 & t_0+kxtime_5 >= w()*(dhf()-dhd)/a())".asFormula)) & onBranch(
                        (cutShowLbl, debugT("Show Cut") & lastAnte(hideT) & hideT(SuccPosition(1)) & hideT(SuccPosition(0)) &
                          ls(OrRightT) & lastAnte(OrLeftT) & (la(AndLeftT)*) & (ls(AndRightT)*) & (arith | debugT("Should be closed") & Tactics.stopT)),
                        (cutUseLbl, debugT("Use Cut") & /* OrLeftT on formula of CUT 1 */ lastAnte(OrLeftT) && (
                          // goal 110
                          debugT("Goal 110") & locateAnte(instantiateT(Variable("ho"), "w()*a()/2*(t_0+kxtime_5)^2 + dhd*(t_0+kxtime_5)".asTerm), { case Forall(Variable("ho", None, Real) :: Nil, _) => true case _ => false }) &
                            // OrLeftT on ???
                            ((AxiomCloseT | l(NonBranchingPropositionalT))*) & la(ImplyLeftT, "0<=kxtime_5+t_0&kxtime_5+t_0 < w()*(dhf()-dhd)/a()&rv()*(kxtime_5+t_0)=rv()*(kxtime_5+t_0)&w()*a()/2*(t_0+kxtime_5)^2+dhd*(t_0+kxtime_5)=w()*a()/2*(kxtime_5+t_0)^2+dhd*(kxtime_5+t_0)|kxtime_5+t_0>=0&kxtime_5+t_0>=w()*(dhf()-dhd)/a()&rv()*(kxtime_5+t_0)=rv()*(kxtime_5+t_0)&(w()*(dhf()-dhd)<=0&w()*a()/2*(t_0+kxtime_5)^2+dhd*(t_0+kxtime_5)=dhf()*(kxtime_5+t_0)|w()*(dhf()-dhd)>0&w()*a()/2*(t_0+kxtime_5)^2+dhd*(t_0+kxtime_5)=dhf()*(kxtime_5+t_0)-w()*(w()*(dhf()-dhd))^2/(2*a()))->r-rv()*(kxtime_5+t_0) < -rp|r-rv()*(kxtime_5+t_0)>rp|w()*h < w()*(w()*a()/2*(t_0+kxtime_5)^2+dhd*(t_0+kxtime_5))-hp") && (
                            (ls(OrRightT)*) & lastSucc(hideT) & (ls(AndRightT)*) & (AxiomCloseT | arith | debugT("Shouldn't get here")),
                            la(OrLeftT, "0<=t_0&t_0 < w()*(dhf()-dhd_3)/a()&ro_0=rv()*t_0&ho_0=w()*a()/2*t_0^2+dhd_3*t_0|t_0>=0&t_0>=w()*(dhf()-dhd_3)/a()&ro_0=rv()*t_0&(w()*(dhf()-dhd_3)<=0&ho_0=dhf()*t_0|w()*(dhf()-dhd_3)>0&ho_0=dhf()*t_0-w()*(w()*(dhf()-dhd_3))^2/(2*a()))") && (
                              debugT("Goal 124") & lastAnte(OrLeftT) && (
                                hideT(SuccPosition(0)) & (arith | debugT("This should close") & Tactics.stopT),
                                debugT("Goal 135") & lastSucc(hideT) & lastSucc(hideT) & (la(AndLeftT)*) & debugT("Goal 145") & la(OrLeftT, "w()*dhd_3>=w()*dhf()|w()*ao()>=a()") && (
                                  debugT("Goal 146") & crushw,
                                  debugT("Goal 148") & crushw
                                  )
                                ),
                              debugT("Goal 125") & lastAnte(OrLeftT) && (
                                debugT("Goal 280") & arith,
                                debugT("Goal 281") & (la(AndLeftT)*) & (la(OrLeftT)*) & arith
                                )
                              )
                            ),
                          // goal 111
                          // we don't have Max, so instead of instantiating ho with dhf*(t_0+kxtime_5) - w*(Max(0, w*(dhf-dhd))^2/(2*a) we first cut
                          debugT("Goal 111") &
                            cutT(Some("w()*(dhf()-dhd) > 0 | w()*(dhf()-dhd) <= 0".asFormula)) & onBranch(
                            (cutShowLbl, lastSucc(cohideT) & arith),
                            (cutUseLbl, lastAnte(OrLeftT) && (
                              /* w*(dhf-dhd_3) > 0 */ locateAnte(instantiateT(Variable("ho"), "dhf()*(t_0+kxtime_5) - w()*(w()*(dhf()-dhd))^2/(2*a())".asTerm), { case Forall(Variable("ho", None, Real) :: Nil, _) => true case _ => false }) &
                              debugT("Goal 120-1") & lastAnte(ImplyLeftT) && (
                              debugT("Goal 122") & arith,
                              debugT("Goal 123") & la(OrLeftT, "0<=t_0&t_0 < w()*(dhf()-dhd_3)/a()&ro_0=rv()*t_0&ho_0=w()*a()/2*t_0^2+dhd_3*t_0|t_0>=0&t_0>=w()*(dhf()-dhd_3)/a()&ro_0=rv()*t_0&(w()*(dhf()-dhd_3)<=0&ho_0=dhf()*t_0|w()*(dhf()-dhd_3)>0&ho_0=dhf()*t_0-w()*(w()*(dhf()-dhd_3))^2/(2*a()))") && (
                                crushor,
                                debugT("Goal 127") &
                                  la(TacticLibrary.eqLeft(exhaustive=true), "kxtime_1=0") &
                                  la(TacticLibrary.eqLeft(exhaustive=true), "kxtime_4()=0") &
                                  (la(AndLeftT)*) &
                                  la(instantiateT(Variable("tside"), Variable("kxtime", Some(5))), "\\forall tside (0<=tside&tside<=kxtime_5->w()*(dhd_2()+ao()*tside)>=w()*dhf()|w()*ao()>=a())") &
                                  la(ImplyLeftT, "0<=kxtime_5&kxtime_5<=kxtime_5->w()*(dhd_2()+ao()*kxtime_5)>=w()*dhf()|w()*ao()>=a()") && (
                                  arith,
                                  debugT("Goal 193") & la(OrLeftT, "r-rv()*(kxtime_5+t_0) < -rp|r-rv()*(kxtime_5+t_0)>rp|w()*h < w()*(dhf()*(t_0+kxtime_5)-w()*(w()*(dhf()-dhd))^2/(2*a()))-hp") && (
                                    debugT("Goal 194") & crushor,
                                    debugT("Goal 195") & ls(hideT, "r_3-ro_0 < -rp|r_3-ro_0>rp") &
                                      la(OrLeftT, "w()*(dhf()-dhd_3)<=0&ho_0=dhf()*t_0|w()*(dhf()-dhd_3)>0&ho_0=dhf()*t_0-w()*(w()*(dhf()-dhd_3))^2/(2*a())") && (
                                      debugT("Goal 214") & cutT(Some("w()*ao()>=a()|!w()*ao()>=a()".asFormula)) & onBranch(
                                        (cutShowLbl, lastSucc(cohideT) & arith),
                                        (cutUseLbl, la(OrLeftT, "w()*ao()>=a()|!w()*ao()>=a()") && (
                                          arith,
                                          debugT("Goal 231") & la(OrLeftT, "w()*dhd_3>=w()*dhf()|w()*ao()>=a()") && (
                                            debugT("Goal 233") &
                                              la(instantiateT(Variable("tside"), "0".asTerm), "\\forall tside (0<=tside&tside<=kxtime_5->w()*(dhd_2()+ao()*tside)>=w()*dhf()|w()*ao()>=a())") &
                                              la(ImplyLeftT, "0<=0&0<=kxtime_5->w()*(dhd_2()+ao()*0)>=w()*dhf()|w()*ao()>=a()") && (
                                              arith,
                                              la(OrLeftT, "w()*(dhd_2()+ao()*0)>=w()*dhf()|w()*ao()>=a()") && (
                                                crushor,
                                                la(PropositionalTacticsImpl.NotLeftT) & AxiomCloseT
                                                )
                                              ),
                                            la(PropositionalTacticsImpl.NotLeftT) & AxiomCloseT
                                            )
                                          ))
                                      ),
                                      crushor
                                      )
                                    )
                                  )
                                )
                              ),
                              /* w*(dhf-dhd_3) <= 0 */ locateAnte(instantiateT(Variable("ho"), "dhf()*(t_0+kxtime_5)".asTerm), { case Forall(Variable("ho", None, Real) :: Nil, _) => true case _ => false }) &
                              debugT("BGoal 120-2") & lastAnte(ImplyLeftT) && (
                              debugT("BGoal 122") & arith,
                              debugT("BGoal 123") & la(OrLeftT, "0<=t_0&t_0 < w()*(dhf()-dhd_3)/a()&ro_0=rv()*t_0&ho_0=w()*a()/2*t_0^2+dhd_3*t_0|t_0>=0&t_0>=w()*(dhf()-dhd_3)/a()&ro_0=rv()*t_0&(w()*(dhf()-dhd_3)<=0&ho_0=dhf()*t_0|w()*(dhf()-dhd_3)>0&ho_0=dhf()*t_0-w()*(w()*(dhf()-dhd_3))^2/(2*a()))") && (
                                crushor,
                                debugT("BGoal 127") &
                                  la(TacticLibrary.eqLeft(exhaustive=true), "kxtime_1=0") &
                                  la(TacticLibrary.eqLeft(exhaustive=true), "kxtime_4()=0") &
                                  (la(AndLeftT)*) &
                                  la(instantiateT(Variable("tside"), Variable("kxtime", Some(5))), "\\forall tside (0<=tside&tside<=kxtime_5->w()*(dhd_2()+ao()*tside)>=w()*dhf()|w()*ao()>=a())") &
                                  la(ImplyLeftT, "0<=kxtime_5&kxtime_5<=kxtime_5->w()*(dhd_2()+ao()*kxtime_5)>=w()*dhf()|w()*ao()>=a()") && (
                                  arith,
                                  debugT("BGoal 193") & la(OrLeftT, "r-rv()*(kxtime_5+t_0) < -rp|r-rv()*(kxtime_5+t_0)>rp|w()*h < w()*(dhf()*(t_0+kxtime_5))-hp") && (
                                    debugT("BGoal 194") & crushor,
                                    debugT("BGoal 195") & ls(hideT, "r_3-ro_0 < -rp|r_3-ro_0>rp") &
                                      la(OrLeftT, "w()*(dhf()-dhd_3)<=0&ho_0=dhf()*t_0|w()*(dhf()-dhd_3)>0&ho_0=dhf()*t_0-w()*(w()*(dhf()-dhd_3))^2/(2*a())") && (
                                      crushor,
                                      crushor
                                      )
                                    )
                                  )
                                )
                              )


                              ))
                          )
                          )
                          )
                      )
                      ),
                    arith
                    ) /* End AndRight */
                  ) /* End cutUseLbl of ODE cut */
              ) /* End cutUseLbl of 1st ODE cut */
              ) /* End onBranch of ODE cut */
          ) /* End onBranch of 1st ODE cut */
          )
      )*/)
    )

    helper.runTactic(tactic, new RootNode(s)) shouldBe 'closed
  }

  "abs_test0" should "be provable" in {
    val s = parseToSequent(getClass.getResourceAsStream("/examples/casestudies/acasx/abs_test0.key"))

    val arith = arithmeticT

    val tactic = ls(ImplyRightT) & debugT("A simple goal with abs") &
      AbsT(AntePosition(0, PosInExpr(0 :: Nil))) & arith

    helper.runTactic(tactic, new RootNode(s)) shouldBe 'closed
  }

/*
"Problem" should "be provable" in {
  val s = parseToSequent(getClass.getResourceAsStream("/examples/casestudies/acasx/nodelay.key"))

  val arith = arithmeticT

  val tactic = ls(ImplyRightT) & la(AndLeftT) & ls(wipeContextInductionT(Some(invariant)))

  helper.runTactic(tactic, new RootNode(s)) shouldBe 'closed
}
*/

/*  "No Delay explicit time" should "be provable" in {
  val s = parseToSequent(getClass.getResourceAsStream("/examples/casestudies/acasx/nodelay_explicittime.key"))

  val invariant = ("( (w=-1 | w=1) & " +
    "      (" +
    "        \\forall t \\forall ro \\forall ho" +
    "        ((0 <= t & t < w * (dhf - dhd) / a &" +
    "          ro = rv * t & ho = (w * a) / 2 * t^2 + dhd * t) |" +
    "         (t >=0 & t >= w * (dhf - dhd) / a &" +
    "          ro = rv * t &" +
    "      ( (w * (dhf - dhd) <=  0 & ho = dhf * t) |" +
    "        (w * (dhf - dhd) > 0 & ho = dhf * t - w * (w * (dhf - dhd))^2 / (2*a))))" +
    "         -> (r - ro < -rp | r - ro > rp | w * h < w * ho - hp))" +
    "      )) & ( hp>0&rp>0&rv>=0&a>0 )").asFormula
  //    val invariant = "w=42".asFormula

  val arith = arithmeticT

  val odePos = SuccPosition(0)

  val tactic = ls(ImplyRightT) & la(AndLeftT) & ls(wipeContextInductionT(Some(invariant))) & onBranch(
    (indInitLbl, debugT("Base case") & arith),
    (indUseCaseLbl, debugT("Use case") & ls(ImplyRightT) & (la(AndLeftT)*) & ls(AndRightT) &&(
      la(instantiateT(Variable("t"), Number(0))) &
        la(instantiateT(Variable("ro"), Number(0))) &
        la(instantiateT(Variable("ho"), Number(0))) & la(ImplyLeftT) && (
        arith,
        arith
        ),
      arith
      )),
    (indStepLbl, debugT("Step") & ls(ImplyRightT) & ls(boxSeqGenT(invariant)) & onBranch(
      (cutShowLbl, debugT("Generalization Holds") &
        ls(boxSeqT) & ls(boxChoiceT) & ls(AndRightT) && (
        debugT("1.1") & ls(boxTestT) & ls(ImplyRightT) & ls(boxNDetAssign) /* & ls(skolemizeT) & ls(ImplyRightT) */ & AxiomCloseT,
        debugT("1.2") & ls(boxSeqT) & ls(boxNDetAssign) /* & ls(skolemizeT) & ls(ImplyRightT) */ & ls(boxSeqT) & ls(boxChoiceT) & hideT(AntePosition(1)) &
          ls(AndRightT) & /* both branches are the same */
          ls(substitutionBoxAssignT) & ls(boxTestT) & ls(ImplyRightT) & ls(boxNDetAssign) /* & ls(skolemizeT) & ls(ImplyRightT) */ & arith
        )),
      (cutUseLbl, debugT("Generalization Strong Enough") &
        ls(boxSeqT) & ls(boxAssignT) &
        debugT("Introducing constants") & ls(diffIntroduceConstantT) &
        debugT("Storing initial values") &
        discreteGhostT(Some(Variable("r0")), Variable("r"))(odePos) & boxAssignT(FOQuantifierTacticsImpl.skolemizeToFnT(_))(odePos) &
        discreteGhostT(Some(Variable("dhd0")), Variable("dhd"))(odePos) & boxAssignT(FOQuantifierTacticsImpl.skolemizeToFnT(_))(odePos) &
        discreteGhostT(Some(Variable("h0")), Variable("h"))(odePos) & boxAssignT(FOQuantifierTacticsImpl.skolemizeToFnT(_))(odePos) &
        debugT("Solving") & /* TODO have to use advanced ODE solver, this one uses diff. weaken */ ls(LogicalODESolver.solveT) & debugT("Diff. Solution") &
        Tactics.stopT &
        // TODO when ODESolver works, continue fixing the proof here (just copied from above)
        ls(ImplyRightT) & (la(AndLeftT)*) & ls(AndRightT) && (
        ls(AndRightT) && (
          AxiomCloseT,
          debugT("Before skolemization") & (ls(skolemizeT)*) & debugT("After skolemization") & ls(ImplyRightT) & ls(OrRightT) &
            // here we'd want to access the previously introduced skolem symbol and the time introduced by diffSolution
            // goal 90
            la(instantiateT(Variable("t"),
              // t_22+t_23: kxtime_5 == t_22, t_0 == t_23
              Plus(Variable("kxtime", Some(5)), Variable("t", Some(0))))) &
            la(instantiateT(Variable("ro"),
              // rv*(t_22+t_23)
              Times(
                FuncOf(Function("rv", None, Unit, Real), Nothing),
                Plus(Variable("kxtime", Some(5)), Variable("t", Some(0))))
            )) &
            debugT("Before CUT") &
            // here we'd also want to access symbols created during the proof
            // CUT 1: (0 <= t_0+kxtime_5 & t_0+kxtime_5 < Max(0, w*(dhf-dhd))/a) | t_0+kxtime_5 >= Max(0, w*(dhf-dhd))/a
            cutT(Some("(0 <= t_0+kxtime_5 & t_0+kxtime_5 < w()*(dhf()-dhd)/a()) | (0 <= t_0+kxtime_5 & t_0+kxtime_5 >= w()*(dhf()-dhd)/a())".asFormula)) & onBranch(
            (cutShowLbl, debugT("Show Cut") & lastAnte(hideT) & hideT(SuccPosition(1)) & hideT(SuccPosition(0)) &
              ls(OrRightT) & lastAnte(OrLeftT) & (la(AndLeftT)*) & (ls(AndRightT)*) & (arith | debugT("Should be closed") & Tactics.stopT)),
            (cutUseLbl, debugT("Use Cut") & /* OrLeftT on formula of CUT 1 */ lastAnte(OrLeftT) && (
              // goal 110
              debugT("Goal 110") & locateAnte(instantiateT(Variable("ho"), "w()*a()/2*(t_0+kxtime_5)^2 + dhd*(t_0+kxtime_5)".asTerm), { case Forall(Variable("ho", None, Real) :: Nil, _) => true case _ => false }) &
                // OrLeftT on ???
                ((AxiomCloseT | l(NonBranchingPropositionalT))*) & la(ImplyLeftT, "0<=kxtime_5+t_0&kxtime_5+t_0 < w()*(dhf()-dhd)/a()&rv()*(kxtime_5+t_0)=rv()*(kxtime_5+t_0)&w()*a()/2*(t_0+kxtime_5)^2+dhd*(t_0+kxtime_5)=w()*a()/2*(kxtime_5+t_0)^2+dhd*(kxtime_5+t_0)|kxtime_5+t_0>=0&kxtime_5+t_0>=w()*(dhf()-dhd)/a()&rv()*(kxtime_5+t_0)=rv()*(kxtime_5+t_0)&(w()*(dhf()-dhd)<=0&w()*a()/2*(t_0+kxtime_5)^2+dhd*(t_0+kxtime_5)=dhf()*(kxtime_5+t_0)|w()*(dhf()-dhd)>0&w()*a()/2*(t_0+kxtime_5)^2+dhd*(t_0+kxtime_5)=dhf()*(kxtime_5+t_0)-w()*(w()*(dhf()-dhd))^2/(2*a()))->r-rv()*(kxtime_5+t_0) < -rp|r-rv()*(kxtime_5+t_0)>rp|w()*h < w()*(w()*a()/2*(t_0+kxtime_5)^2+dhd*(t_0+kxtime_5))-hp") && (
                (ls(OrRightT)*) & lastSucc(hideT) & (ls(AndRightT)*) & (AxiomCloseT | arith | debugT("Shouldn't get here")),
                la(OrLeftT, "0<=t_0&t_0 < w()*(dhf()-dhd_3)/a()&ro_0=rv()*t_0&ho_0=w()*a()/2*t_0^2+dhd_3*t_0|t_0>=0&t_0>=w()*(dhf()-dhd_3)/a()&ro_0=rv()*t_0&(w()*(dhf()-dhd_3)<=0&ho_0=dhf()*t_0|w()*(dhf()-dhd_3)>0&ho_0=dhf()*t_0-w()*(w()*(dhf()-dhd_3))^2/(2*a()))") && (
                  debugT("Goal 124") & lastAnte(OrLeftT) && (
                    hideT(SuccPosition(0)) & (arith | debugT("This should close") & Tactics.stopT),
                    debugT("Goal 135") & lastSucc(hideT) & lastSucc(hideT) & (la(AndLeftT)*) & debugT("Goal 145") & la(OrLeftT, "w()*dhd_3>=w()*dhf()|w()*ao()>=a()") && (
                      debugT("Goal 146") & la(OrLeftT, "w()=-1|w()=1") && (debugT("Goal 146-1") & arith, debugT("Goal 146-2") & arith),
                      debugT("Goal 148") & la(OrLeftT, "w()=-1|w()=1") && (debugT("Goal 148-1") & arith, debugT("Goal 148-2") & arith)
                      )
                    ),
                  debugT("Goal 125") & lastAnte(OrLeftT) && (
                    debugT("Goal 280") & arith,
                    debugT("Goal 281") & (la(AndLeftT)*) & (la(OrLeftT)*) & arith
                    )
                  )
                ),
              // goal 111
              // we don't have Max, so instead of instantiating ho with dhf*(t_0+kxtime_5) - w*(Max(0, w*(dhf-dhd))^2/(2*a) we first cut
              cutT(Some("w()*(dhf()-dhd) > 0 | w()*(dhf()-dhd) <= 0".asFormula)) & onBranch(
                (cutShowLbl, lastSucc(cohideT) & arith),
                (cutUseLbl, lastAnte(OrLeftT) && (
                  /* w*(dhf-dhd_3) > 0 */ locateAnte(instantiateT(Variable("ho"), "dhf()*(t_0+kxtime_5) - w()*(w()*(dhf()-dhd))^2/(2*a())".asTerm), { case Forall(Variable("ho", None, Real) :: Nil, _) => true case _ => false }) &
                  debugT("Goal 120-1") & lastAnte(ImplyLeftT) && (
                  debugT("Goal 122") & (la(AndLeftT)*) & (ls(OrRightT)*) & (ls(AndRightT)*) & (AxiomCloseT | arith),
                  debugT("Goal 123") & la(OrLeftT, "0<=t_0&t_0 < w()*(dhf()-dhd_3)/a()&ro_0=rv()*t_0&ho_0=w()*a()/2*t_0^2+dhd_3*t_0|t_0>=0&t_0>=w()*(dhf()-dhd_3)/a()&ro_0=rv()*t_0&(w()*(dhf()-dhd_3)<=0&ho_0=dhf()*t_0|w()*(dhf()-dhd_3)>0&ho_0=dhf()*t_0-w()*(w()*(dhf()-dhd_3))^2/(2*a()))") && (
                    la(OrLeftT, "w()*dhd_3>=w()*dhf()|w()*ao()>=a()") && (
                      la(OrLeftT, "w()=-1|w()=1") && (debugT("Goal 123-1") & arith, debugT("Goal 123-2") & arith),
                      debugT("Goal 153") & lastAnte(OrLeftT) && (
                        debugT("Goal 154") & arith,
                        debugT("Goal 155") & la(OrLeftT, "w()=-1|w()=1") && (
                          debugT("Goal 165") & arith,
                          debugT("Goal 166") & arith
                          )
                        )
                      ),
                    debugT("Goal 127") & lastAnte(OrLeftT) && (
                      debugT("Goal 194") & arith,
                      debugT("Goal 195") & hideT(SuccPosition(0)) & debugT("Goal 209") & (la(AndLeftT)*) & debugT("Goal 213") & la(OrLeftT, "w()*(dhf()-dhd_3)<=0&ho_0=dhf()*t_0|w()*(dhf()-dhd_3)>0&ho_0=dhf()*t_0-w()*(w()*(dhf()-dhd_3))^2/(2*a())") && (
                        debugT("Goal 214") & la(hideT, "w()*dhd_3>=w()*dhf()|w()*ao()>=a()") & (la(AndLeftT)*) & debugT("Goal 217")/* TODO open goal with counterexamples */ /*& (la(OrLeftT)*) & (la(AndLeftT)*) & debugT("WTF?")*/ & arith,
                        debugT("Goal 215") & la(OrLeftT, "w()*dhd_3>=w()*dhf()|w()*ao()>=a()") && (
                          debugT("Goal 215-1") & la(OrLeftT, "w()=-1|w()=1") && (debugT("Goal 215-11") & arith, debugT("Goal 215-12") & arith),
                          debugT("Goal 215-2") & la(OrLeftT, "w()=-1|w()=1") && (debugT("Goal 215-21") & arith, debugT("Goal 215-22") & arith))
                        )
                      )
                    )
                  ),
                  /* w*(dhf-dhd_3) <= 0 */ locateAnte(instantiateT(Variable("ho"), "dhf()*(t_0+kxtime_5)".asTerm), { case Forall(Variable("ho", None, Real) :: Nil, _) => true case _ => false }) &
                  debugT("Goal 120-2") /* TODO open goal */
                  ))
              )
              )
              )
          )
          ),
        arith
        )
        )
    ))
  )

  helper.runTactic(tactic, new RootNode(s)) shouldBe 'closed
} */

}<|MERGE_RESOLUTION|>--- conflicted
+++ resolved
@@ -132,14 +132,9 @@
                 "rv*(kxtime_5 + t_0)".asTerm)) &
               debugT("Before CUT") &
               // here we'd also want to access symbols created during the proof
-<<<<<<< HEAD
-              // CUT 1: (0 <= t_0+kxtime_5 & t_0+kxtime_5 < Max(0, w*(dhf-dhd))/a) | t_0+kxtime_5 >= Max(0, w*(dhf-dhd))
+              // CUT 1: (0 <= t_0+kxtime_5 & t_0+kxtime_5 < Max(0, w*(dhf-dhd))/a) | t_0+kxtime_5 >= Max(0, w*(dhf-dhd))/a
               // TODO: This cut should be done way later. We need a proper use of quantifiers
-              cutT(Some("(0 <= t_0+kxtime_5 & t_0+kxtime_5 < w()*(dhf()-dhd)/a()) | (0 <= t_0+kxtime_5 & t_0+kxtime_5 >= w()*(dhf()-dhd)/a())".asFormula)) & onBranch(
-=======
-              // CUT 1: (0 <= t_0+kxtime_5 & t_0+kxtime_5 < Max(0, w*(dhf-dhd))/a) | t_0+kxtime_5 >= Max(0, w*(dhf-dhd))/a
               cutT(Some("(0 <= t_0+kxtime_5 & t_0+kxtime_5 < w*(dhf-dhd)/a) | (0 <= t_0+kxtime_5 & t_0+kxtime_5 >= w*(dhf-dhd)/a)".asFormula)) & onBranch(
->>>>>>> b347aa93
                 (cutShowLbl, debugT("Show Cut") & lastAnte(hideT) & hideT(SuccPosition(1)) & hideT(SuccPosition(0)) &
                   ls(OrRightT) & lastAnte(OrLeftT) & (la(AndLeftT)*) & (ls(AndRightT)*) & (arith | debugT("Should be closed") & Tactics.stopT)),
                 (cutUseLbl, debugT("Use Cut") & /* OrLeftT on formula of CUT 1 */ lastAnte(OrLeftT) && (
