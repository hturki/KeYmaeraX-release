--- conflicted
+++ resolved
@@ -12,11 +12,7 @@
             <span style="padding-right: 10px;"
                  data-intro="Choose an arithmetic solver (Z3 ships with KeYmaera X; Mathematica and Wolfram Engine require external installation but provide more features)."
                  data-position="right">
-<<<<<<< HEAD
-            <select name="toolSelect" id="toolSelect" ng-model="toolConfig.tool" ng-change="toolChange()">
-=======
             <select name="toolSelect" id="toolSelect" ng-model="toolStatus.tool" ng-change="toolChange()">
->>>>>>> 36fb6dc2
                 <option value="mathematica">Mathematica</option>
                 <option value="wolframengine">Wolfram Engine</option>
                 <option value="wolframscript">Wolfram Script</option>
@@ -51,11 +47,7 @@
     </div>
 </div>
 
-<<<<<<< HEAD
-<div ng-if="toolConfig.tool==='mathematica'">
-=======
 <div ng-if="toolStatus.tool==='mathematica'">
->>>>>>> 36fb6dc2
     <div ng-include="'/partials/mathematica_config.html'" ng-controller="MathematicaConfig"></div>
 </div>
 <div ng-if="toolConfig.tool==='wolframengine'">
@@ -65,11 +57,7 @@
     <div ng-include="'/partials/wolframscript_config.html'" ng-controller="WolframScriptConfig"></div>
 </div>
 
-<<<<<<< HEAD
-<div ng-if="toolConfig.tool==='z3'">
-=======
 <div ng-if="toolStatus.tool==='z3'">
->>>>>>> 36fb6dc2
     <h2>Z3 Configuration</h2>
     <p><b>Limited functionality with Z3.</b></p>
     <p>For advanced functionality, such as counterexample generation, monitor synthesis, test case generation,
