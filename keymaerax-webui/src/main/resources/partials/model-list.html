--- conflicted
+++ resolved
@@ -90,30 +90,11 @@
             </td>
             <td><a href="" ng-if="model.hasTactic" ng-click="openTactic(model.id)">Browse <i class="fa fa-file-code-o"></i></a></td>
             <td ng-model="model">
-<<<<<<< HEAD
-                <div class="btn-group" uib-dropdown>
-                <a ng-href="dashboard.html?#/models/{{ model.id }}/proofs" ng-if="model.numProofs > 0">Show proofs</a>
-                <a ng-controller="ModelProofCreateCtrl" ng-click="createProof(model.id, '', '')" ng-if="model.numProofs === 0">Start new proof</a>
-                <a uib-dropdown-toggle>
-                    <span class="caret"></span>
-                    <span class="sr-only">Toggle Dropdown</span>
-                </a>
-                <ul uib-dropdown-menu role="menu" ng-model="model">
-                    <li role="menuitem"><a ng-href="dashboard.html?#/models/{{ model.id }}/proofs">Show proofs</a></li>
-                    <li role="menuitem"><a ng-controller="ModelProofCreateCtrl" ng-click="createProof(model.id, '', '')">Start new proof</a></li>
-                    <li role="menuitem" ng-if="model.hasTactic"><a ng-controller="ModelProofCreateCtrl" ng-click="proveFromTactic(model.id)">Prove from tactic</a></li>
-                    <li role="menuitem"><a ng-controller="ModelUploadCtrl" ng-click="deleteModel(model.id)"><span class="fa fa-trash"></span> Delete this model</a></li>
-                    <li role="menuitem"><a ng-controller="ModelListCtrl" ng-click="modelplex(model.id)"><span class="fa fa-shield"></span> Generate monitor</a></li>
-                    <!--<li><a ng-href="dashboard.html?#/models/{{ model.id }}/proofs/create">Start new proof</a></li>-->
-                    <!--<li ng-if="model.tactic != ''"><a ng-click="runPreloadedProof(model)" ng-controller="ModelUploadCtrl">Prove with tactic</a></li>-->
-                </ul>
-                </div>
-=======
                 <a class="btn btn-default" ng-href="dashboard.html?#/models/{{ model.id }}/proofs" uib-tooltip="Show proofs"><i class="fa fa-list"></i></a>
                 <a class="btn btn-default" ng-controller="ModelProofCreateCtrl" ng-click="createProof(model.id, '', '')" uib-tooltip="Start new proof"><i class="fa fa-gears"></i></a>
                 <a ng-class="{'btn':true, 'btn-default':true, 'disabled':!model.hasTactic}" ng-controller="ModelProofCreateCtrl" ng-click="proveFromTactic(model.id)" uib-tooltip="Prove from tactic"><i class="fa fa-cog"></i></a>
                 <a class="btn btn-default" ng-controller="ModelUploadCtrl" ng-click="deleteModel(model.id)" uib-tooltip="Delete model and proofs" tooltip-placement="auto top"><i class="fa fa-trash"></i></a>
->>>>>>> 70a0c307
+                <a class="btn btn-default" ng-controller="ModelListCtrl" ng-click="modelplex(model.id)" uib-tooltip="Generate ModelPlex monitor" tooltip-placement="auto top"><i class="fa fa-shield"></i></a>
             </td>
         </tr>
         </tbody>
