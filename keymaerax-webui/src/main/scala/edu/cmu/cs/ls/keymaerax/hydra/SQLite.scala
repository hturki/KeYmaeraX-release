/**
* Copyright (c) Carnegie Mellon University.
* See LICENSE.txt for the conditions of this license.
*/
package edu.cmu.cs.ls.keymaerax.hydra

import java.io.FileOutputStream
import java.nio.channels.Channels
import java.security.SecureRandom
import java.sql.{Blob, SQLException}
import javax.crypto.SecretKeyFactory
import javax.crypto.spec.PBEKeySpec
import javax.xml.bind.DatatypeConverter

import _root_.edu.cmu.cs.ls.keymaerax.bellerophon.{BelleProvable, SequentialInterpreter, BelleExpr}
import _root_.edu.cmu.cs.ls.keymaerax.core.{Formula, Provable, Sequent}
import _root_.edu.cmu.cs.ls.keymaerax.hydra.ExecutionStepStatus.ExecutionStepStatus
import _root_.edu.cmu.cs.ls.keymaerax.parser.KeYmaeraXProblemParser
import edu.cmu.cs.ls.keymaerax.core.{SuccPos, Formula, Provable, Sequent}

import scala.collection.immutable.Nil

//import Tables.TacticonproofRow
import edu.cmu.cs.ls.keymaerax.api.KeYmaeraInterface
import scala.slick.jdbc.StaticQuery.interpolation
import scala.slick.driver.SQLiteDriver.simple._
import scala.slick.lifted.{ProvenShape, ForeignKeyQuery}
import edu.cmu.cs.ls.keymaerax.api.KeYmaeraInterface.PositionTacticAutomation

/**
 * Created by nfulton on 4/10/15.
 */
object SQLite {

  import Tables._

  val ProdDB: SQLiteDB = new SQLiteDB(DBAbstractionObj.dblocation)
<<<<<<< HEAD
=======
  /** Use this for all unit tests that work with the database, so tests don't infect the production database */
>>>>>>> fc1e4099
  val TestDB: SQLiteDB = new SQLiteDB(DBAbstractionObj.testLocation)

  class SQLiteDB(dblocation: String) extends DBAbstraction {

    val sqldb = Database.forURL("jdbc:sqlite:" + dblocation, driver = "org.sqlite.JDBC")
    private var currentSession:Session = null
<<<<<<< HEAD
=======
    /* Statistics on the number of SQL operations performed in this session, useful for profiling. */
>>>>>>> fc1e4099
    private var nUpdates = 0
    private var nInserts = 0
    private var nSelects = 0

    implicit def session:Session = {
      if (currentSession == null || currentSession.conn.isClosed) {
        currentSession = sqldb.createSession()
        /* Enable write-ahead logging for SQLite - significantly improves write performance */
        sqlu"PRAGMA journal_mode = WAL".execute(currentSession)
        /* Note: Setting synchronous = NORMAL introduces some risk of database corruption during power loss. According
         * to official documentation, that risk is less than the risk of the hard drive failing completely, but we
         * should at least be aware that the risk exists. Initial testing showed this to be about 8 times faster, so
         * it seems worth the risk. */
        sqlu"PRAGMA synchronous = NORMAL".execute(currentSession)
        sqlu"VACUUM".execute(currentSession)
      }
      currentSession
    }

    private def ensureExists(location: String): Unit = {
      if (!new java.io.File(location).exists()) {
        cleanup(location)
      }
    }
    ensureExists(DBAbstractionObj.dblocation)
    ensureExists(DBAbstractionObj.testLocation)

    //@TODO
    // Configuration
    override def getAllConfigurations: Set[ConfigurationPOJO] =
      session.withTransaction({
        nSelects = nSelects + 1
        Config.list.filter(_.configname.isDefined).map(_.configname.get).map(getConfiguration(_)).toSet
      })

    override def createConfiguration(configName: String): Boolean =
      session.withTransaction({
        //This is unnecessary?
        true
      })

    private def blankOk(x: Option[String]): String = x match {
      case Some(y) => y
      case None => ""
    }

    override def getModelList(userId: String): List[ModelPOJO] = {
      session.withTransaction({
        nSelects = nSelects + 1
        Models.filter(_.userid === userId).list.map(element => new ModelPOJO(element._Id.get, element.userid.get, element.name.get,
          blankOk(element.date), blankOk(element.filecontents),
          blankOk(element.description), blankOk(element.publink), blankOk(element.title), element.tactic))
      })
    }

    private def configWithDefault(config: String, subconfig: String, default: Int): Int = {
      try {
        getConfiguration(config).config(subconfig).toInt
      } catch {case (_: NoSuchElementException) =>
        default
      }
    }
<<<<<<< HEAD

    /* SQLite tragically won't read string values past a NUL byte. The SQLite solution to this is using BLOB instead,
    * which the Scala driver does not support. To get around this, make sure we only store NUL-free strings, it this
    * case by base-64 encoding them. */
    private def sanitize(s:String): String = {
      DatatypeConverter.printBase64Binary(s.getBytes)
    }

    private def hashPassword(password: Array[Char], salt: Array[Byte], iterations: Int): String = {
      val spec = new PBEKeySpec(password, salt, iterations, salt.length)
      val skf = SecretKeyFactory.getInstance("PBKDF2WithHmacSHA1")
      sanitize(new String(skf.generateSecret(spec).getEncoded))
    }

    private def generateSalt(length: Int): String = {
      val saltBuf = new Array[Byte] (length)
      val rng = new SecureRandom()
      rng.nextBytes(saltBuf)
      val dirtyString = new String(saltBuf)
      sanitize(dirtyString)
    }

    /* Store passwords as a salted hash. Use CSPRNG to generate salt. Allow configuring number of iterations
     * since we may conceivably want to change it after deployment for performance reasons */
    private def generateKey(password: String): (String, String, Int) = {
      val iterations = configWithDefault("security", "passwordHashIterations", 10000)
      val saltLength = configWithDefault("security", "passwordSaltLength", 512)
      val salt = generateSalt(saltLength)
      (hashPassword(password.toCharArray, salt.getBytes, iterations), salt, iterations)
    }

    override def createUser(username: String, password: String): Unit = {
      val (hash, salt, iterations) = generateKey(password)
=======
    override def createUser(username: String, password: String): Unit = {
      /* Store passwords as a salted hash. Use CSPRNG to generate salt. Allow configuring number of iterations
       * since we may conceivably want to change it after deployment for performance reasons */
      val iterations = configWithDefault("security", "passwordHashIterations", 10000)
      val saltLength = configWithDefault("security", "passwordSaltLength", 512)
      val (hash, salt) = Password.generateKey(password, iterations, saltLength)
>>>>>>> fc1e4099
      session.withTransaction({
        Users.map(u => (u.email.get, u.hash.get, u.salt.get, u.iterations.get))
          .insert((username, hash, salt, iterations))
        nInserts = nInserts + 1
      })}

    private def idgen(): String = java.util.UUID.randomUUID().toString()

    /**
      * Poorly names -- either update the config, or else insert an existing key.
      * But in Mongo it was just update, because of the nested documents thing.
      * @param config
      */
    override def updateConfiguration(config: ConfigurationPOJO): Unit =
      session.withTransaction({
        config.config.map(kvp => {
          val key = kvp._1
          val value = kvp._2
          nSelects = nSelects + 1
          val configExists = Config.filter(c => c.configname === config.name && c.key === key).list.length != 0

          if (configExists) {
            val q = for {l <- Config if (l.configname === config.name && l.key === key)} yield l.value
            q.update(Some(value))
            nUpdates = nUpdates + 1
          }
          else {
            Config.map(c => (c.configname.get, c.key.get, c.value.get))
              .insert((config.name, key, value))
            nInserts = nInserts + 1
          }
        })
      })

    //Proofs and Proof Nodes
    override def getProofInfo(proofId: Int): ProofPOJO =
      session.withTransaction({
        val stepCount = getProofSteps(proofId).size
        nSelects = nSelects + 1
        val list = Proofs.filter(_._Id === proofId)
          .list
          .map(p => new ProofPOJO(p._Id.get, p.modelid.get, blankOk(p.name), blankOk(p.description),
            blankOk(p.date), stepCount, p.closed.getOrElse(0) == 1))
        if (list.length > 1) throw new Exception()
        else if (list.length == 0) throw new Exception()
        else list.head
      })

    // Users
    override def userExists(username: String): Boolean =
      session.withTransaction({
        nSelects = nSelects + 1
        Users.filter(_.email === username).list.length != 0
      })


    override def getProofsForUser(userId: String): List[(ProofPOJO, String)] =
      session.withTransaction({
        val models = getModelList(userId)

        models.map(model => {
          val modelName = model.name
          val proofs = getProofsForModel(model.modelId)
          proofs.map((_, modelName))
        }).flatten
      })

<<<<<<< HEAD
    /* Make a basic effort to confound timing attacks based on short-circuiting string comparisons. This is the
    * recommended algorithm for comparing strings in a way that will never short-circuit, regardless of compiler
    * optimizationsn. */
    private def slowEquals(str1: String, str2: String): Boolean = {
      if(str1.length != str2.length)
        return false

      var acc = 0
      for(i <- str1.indices) {
        acc |= str1(i) ^ str2(i)
      }
      acc == 0
    }

    override def checkPassword(username: String, password: String): Boolean =
      session.withTransaction({
        nSelects = nSelects + 1
        Users.filter(_.email === username).list.exists({case row =>
          val hash = hashPassword(password.toCharArray, row.salt.get.getBytes, row.iterations.get)
          slowEquals(hash, row.hash.get)
        })
      })

    override def updateProofInfo(proof: ProofPOJO): Unit =
      session.withTransaction({
        nSelects = nSelects + 1
        Proofs.filter(_._Id === proof.proofId).update(proofPojoToRow(proof))
        nUpdates = nUpdates + 1
      })

    override def updateProofName(proofId: Int, newName: String): Unit = {
      session.withTransaction({
        nSelects = nSelects + 1
        Proofs.filter(_._Id === proofId).map(_.name).update(Some(newName))
        nUpdates = nUpdates + 1
      })
    }

    //@todo actually these sorts of methods are rather dangerous because any schema change could mess this up.
    private def proofPojoToRow(p: ProofPOJO): ProofsRow = new ProofsRow(Some(p.proofId), Some(p.modelId), Some(p.name), Some(p.description), Some(p.date), Some(if (p.closed) 1 else 0))


=======
    override def checkPassword(username: String, password: String): Boolean =
      session.withTransaction({
        nSelects = nSelects + 1
        Users.filter(_.email === username).list.exists({case row =>
          val hash = Password.hash(password.toCharArray, row.salt.get.getBytes, row.iterations.get)
          Password.hashEquals(hash, row.hash.get)
        })
      })

    override def updateProofInfo(proof: ProofPOJO): Unit =
      session.withTransaction({
        nSelects = nSelects + 1
        Proofs.filter(_._Id === proof.proofId).update(proofPojoToRow(proof))
        nUpdates = nUpdates + 1
      })

    override def updateProofName(proofId: Int, newName: String): Unit = {
      session.withTransaction({
        nSelects = nSelects + 1
        Proofs.filter(_._Id === proofId).map(_.name).update(Some(newName))
        nUpdates = nUpdates + 1
      })
    }

    //@todo actually these sorts of methods are rather dangerous because any schema change could mess this up.
    private def proofPojoToRow(p: ProofPOJO): ProofsRow = new ProofsRow(Some(p.proofId), Some(p.modelId), Some(p.name), Some(p.description), Some(p.date), Some(if (p.closed) 1 else 0))


>>>>>>> fc1e4099
    //the string is a model name.
    override def openProofs(userId: String): List[ProofPOJO] =
      session.withTransaction({
        nSelects = nSelects + 1
        getProofsForUser(userId).map(_._1).filter(!_.closed)
      })

    private def sqliteBoolToBoolean(x: Int) = if (x == 0) false else if (x == 1) true else throw new Exception()

    //returns id of create object
    override def getProofsForModel(modelId: Int): List[ProofPOJO] =
      session.withTransaction({
        nSelects = nSelects + 1
        Proofs.filter(_.modelid === modelId).list.map(p => {
          val stepCount = getProofSteps(p._Id.get).size
          val closed: Boolean = sqliteBoolToBoolean(p.closed.getOrElse(0))
          new ProofPOJO(p._Id.get, p.modelid.get, blankOk(p.name), blankOk(p.description), blankOk(p.date), stepCount, closed)
        })
      })


    //Models
    override def createModel(userId: String, name: String, fileContents: String, date: String,
                             description: Option[String] = None, publink: Option[String] = None,
                             title: Option[String] = None, tactic: Option[String] = None): Option[Int] =
      session.withTransaction({
        nSelects = nSelects + 1
        if (Models.filter(_.userid === userId).filter(_.name === name).list.length == 0) {
          nInserts = nInserts + 1
          Some((Models.map(m => (m.userid.get, m.name.get, m.filecontents.get, m.date.get, m.description, m.publink, m.title, m.tactic))
            returning Models.map(_._Id.get))
            .insert(userId, name, fileContents, date, description, publink, title, tactic))
        }
        else None
      })

    override def createProofForModel(modelId: Int, name: String, description: String, date: String): Int =
      session.withTransaction({
        nInserts = nInserts + 2
        val proofId =
          (Proofs.map(p => ( p.modelid.get, p.name.get, p.description.get, p.date.get, p.closed.get))
            returning Proofs.map(_._Id.get))
            .insert(modelId, name, description, date, 0)
        Tacticexecutions.map(te => te.proofid.get).insert(proofId)
        proofId
      })

    override def getModel(modelId: Int): ModelPOJO =
      session.withTransaction({
        nSelects = nSelects + 1
        val models =
          Models.filter(_._Id === modelId)
            .list
            .map(m => new ModelPOJO(
              m._Id.get, m.userid.get, blankOk(m.name), blankOk(m.date), m.filecontents.get, blankOk(m.description), blankOk(m.publink), blankOk(m.title), m.tactic
            ))
        if (models.length < 1) throw new Exception("getModel type should be an Option")
        else if (models.length == 1) models.head
        else throw new Exception("Primary keys aren't unique in models table.")
      })

    override def getUsername(uid: String): String =
      uid

    private def optToString[T](o: Option[T]) = o match {
      case Some(x) => Some(x.toString())
      case None => None
    }

    override def getConfiguration(configName: String): ConfigurationPOJO =
      session.withTransaction({
        nSelects = nSelects + 1
        val kvp = Config.filter(_.configname === configName)
          .filter(_.key.isDefined)
          .list
          .map(conf => (conf.key.get, blankOk(conf.value)))
          .toMap

        new ConfigurationPOJO(configName, kvp)
      })

    /**
      * Initializes a new database.
      */
    override def cleanup (): Unit = { cleanup(DBAbstractionObj.dblocation)}
    def cleanup(which: String): Unit = {
      val dbFile = this.getClass.getResourceAsStream("/keymaerax.sqlite")
      val target = new java.io.File(which)
      val targetStream = new FileOutputStream(target)
      targetStream.getChannel.transferFrom(Channels.newChannel(dbFile), 0, Long.MaxValue)
      targetStream.close()
      dbFile.close()
    }

    /** Deletes an execution from the database */
    override def deleteExecution(executionId: Int): Unit = ???

    /** Creates a new execution and returns the new ID in tacticExecutions */
    override def createExecution(proofId: Int): Int =
      session.withTransaction({
        val executionId =
          (Tacticexecutions.map(te => te.proofid.get)
            returning Tacticexecutions.map(_._Id.get))
            .insert(proofId)
        nInserts = nInserts + 1
        executionId
      })

    /** Deletes a provable and all associated sequents / formulas */
    override def deleteProvable(provableId: Int): Unit = ???

    /**
      * Adds an execution step to an existing execution
      * @note Implementations should enforce additional invarants -- never insert when branches or alt orderings overlap.
      */
    override def addExecutionStep(step: ExecutionStepPOJO): Int = {
      val (branchOrder: Int, branchLabel) = (step.branchOrder, step.branchLabel) match {
        case (None, None) => (null, null)
        case (Some(order), None) => (order, null)
        case (None, Some(label)) => (null, label)
        case (Some(order), Some(label)) =>
          throw new Exception("execution steps cannot have both a branchOrder and a branchLabel")
      }
      session.withTransaction({
        val status = ExecutionStepStatus.toString(step.status)
        val steps =
          Executionsteps.map({case step => (step.executionid.get, step.previousstep, step.parentstep,
            step.branchorder.get, step.branchlabel.get, step.alternativeorder.get, step.status.get, step.executableid.get,
            step.inputprovableid.get, step.resultprovableid, step.userexecuted.get, step.childrenrecorded.get)
          }) returning Executionsteps.map(es => es._Id.get)
        val stepId = steps
            .insert((step.executionId, step.previousStep, step.parentStep, branchOrder, branchLabel,
              step.alternativeOrder, status, step.executableId, step.inputProvableId, step.resultProvableId,
              step.userExecuted.toString, false.toString))
        nInserts = nInserts + 1
        stepId
      })
    }

    /** Adds a Bellerophon expression as an executable and returns the new executableId */
    override def addBelleExpr(expr: BelleExpr, params: List[ParameterPOJO]): Int =
      session.withTransaction({
        // @TODO Figure out whether to generate ID's here or pass them in through the params
        val executableId =
          (Executables.map({ case exe => (exe.scalatacticid, exe.belleexpr) })
            returning Executables.map(_._Id.get))
          .insert((None, Some(expr.toString)))
        nInserts = nInserts + 1
        // @TODO Why do we even need parameters? These should be part of the BelleExpr
        val paramTable = Executableparameter.map({ case param => (param.executableid.get, param.idx.get,
          param.valuetype.get, param.value.get)
        })
        for (i <- params.indices) {
          nInserts = nInserts + 1
          paramTable.insert((executableId, i, params(i).valueType.toString, params(i).value))
        }
        executableId
      })

    def serializeSequent(sequent: Sequent, provableId: Int, subgoal: Option[Int]): Unit = {
      val ante = sequent.ante
      val succ = sequent.succ
      val sequentId =
        (Sequents.map({ case sequent => (sequent.provableid.get, sequent.idx) }) returning Sequents.map(_._Id.get))
          .insert(provableId, subgoal)
      nInserts = nInserts + 1
      val formulas = Sequentformulas.map({ case fml => (fml.sequentid.get,
        fml.isante.get, fml.idx.get, fml.formula.get)
      })
      for (i <- ante.indices) {
        nInserts = nInserts + 1
        formulas.insert((sequentId, true.toString, i, ante(i).prettyString))
      }
      for (i <- succ.indices) {
        nInserts = nInserts + 1
        formulas.insert((sequentId, false.toString, i, succ(i).prettyString))
      }
    }

    /** Stores a Provable in the database and returns its ID */
    override def serializeProvable(p: Provable): Int = {
      session.withTransaction({
        /* Working around bug in slick: The natural thing to write would be insert() without any arguments, but
        * that generates an ill-formed SQL statement, so let's explicitly insert a row with a null conclusion - it
        * does the same thing but generates SQL that parses.*/
        val provableId =
          (Provables.map({ case provable => provable.insertstatementwassyntacticallyvalid.get}) returning Provables.map(_._Id.get))
            .insert(1)
        serializeSequent(p.conclusion, provableId, None)
        for(i <- p.subgoals.indices) {
          serializeSequent(p.subgoals(i), provableId, Some(i))
        }
        provableId
      })
    }

    /** Returns the executable with ID executableId */
    override def getExecutable(executableId: Int): ExecutablePOJO =
      session.withTransaction({
        nSelects = nSelects + 1
        val executables =
          Executables.filter(_._Id === executableId)
            .list
            .map(exe => new ExecutablePOJO(exe._Id.get, exe.scalatacticid, exe.belleexpr))
        if (executables.length < 1) throw new Exception("getExecutable type should be an Option")
        else if (executables.length == 1) executables.head
        else throw new Exception("Primary keys aren't unique in executables table.")
      })

    /** Use escape hatch in prover core to create a new Provable */
    override def loadProvable(provableId: Int): Sequent = ???

    /** Rerun all execution steps to generate a provable for the current state of the proof
      * Assumes the execution starts with a trivial provable (one subgoal, which is the same
      * as the conclusion) */
    private def regenerate(executionId: Int): Provable = {
      getExecutionSteps(executionId) match {
        case Nil => throw new Exception("Cannot regenerate provable for empty execution")
        case step::steps =>
<<<<<<< HEAD
          val (rootSubgoals, conclusion) = getSequents(step.inputProvableId)
=======
          val ProvableSequents(conclusion, rootSubgoals) = getSequents(step.inputProvableId)
>>>>>>> fc1e4099
          val initialProvable = Provable.startProof(conclusion)
          def run(p: Provable, t:BelleExpr): Provable =
            SequentialInterpreter(Nil)(t,BelleProvable(p)) match {
              case BelleProvable(p) => p
            }
          def loadTactic(id: Int): BelleExpr = ???
          (step::steps).foldLeft(initialProvable)({case (provable, currStep) =>
              run(provable, loadTactic(currStep.executableId))
            })
          initialProvable
      }
<<<<<<< HEAD

    }

    override def getExecutionSteps(executionID: Int): List[ExecutionStepPOJO] = {
      session.withTransaction({
        nSelects = nSelects + 1
        val steps =
          Executionsteps.filter(_.executionid === executionID)
            .list
            .map(step => new ExecutionStepPOJO(step._Id, step.executionid.get, step.previousstep, step.parentstep,
              step.branchorder, step.branchlabel, step.alternativeorder.get, ExecutionStepStatus.fromString(step.status.get),
              step.executableid.get, step.inputprovableid.get, step.resultprovableid, step.userexecuted.get.toBoolean))
        if (steps.length < 1) throw new Exception("No steps found for execution " + executionID)
        else steps
      })
    }

    /** Adds a new scala tactic and returns the resulting id */
    /*@TODO Understand whether to use the ID passed in or generate our own*/
    override def addScalaTactic(scalaTactic: ScalaTacticPOJO): Int = {
      session.withTransaction({
        (Scalatactics.map({ case tactic => tactic.location.get })
          returning Scalatactics.map(_._Id.get))
          .insert(scalaTactic.location)
      })
    }

    /** @TODO Clarify spec for this function. Questions:
      *       Top-level rules only?
      *       Branches?
      *       Alternatives?
      *       Does order matter?
      *       What's in each string? */
    override def getProofSteps(proofId: Int): List[String] = {
      val execution = getTacticExecution(proofId)
      val stepPOJOs = proofSteps(execution)
      stepPOJOs.map({case step => step.toString})
    }

    /** Adds a built-in tactic application using a set of parameters */
    override def addAppliedScalaTactic(scalaTacticId: Int, params: List[ParameterPOJO]): Int = {
      session.withTransaction({
        val executableId =
          (Executables.map({ case exe => ( exe.scalatacticid, exe.belleexpr)})
            returning Executables.map(_._Id.get))
            .insert(Some(scalaTacticId), None)
        val paramTable = Executableparameter.map({ case param => (param.executableid.get, param.idx.get,
          param.valuetype.get, param.value.get)
        })
        for (i <- params.indices) {
          paramTable.insert((executableId, i, params(i).valueType.toString, params(i).value))
        }
        executableId
      })
    }

    /** Updates an executable step's status. @note should not be transitive */
    override def updateExecutionStatus(executionStepId: Int, status: ExecutionStepStatus): Unit = {
      val newStatus = ExecutionStepStatus.toString(status)
      session.withTransaction({
        nSelects = nSelects + 1
        nUpdates = nUpdates + 1
        Executionsteps.filter(_._Id === executionStepId).map(_.status).update(Some(newStatus))
      })
    }

=======

    }

    override def getExecutionSteps(executionID: Int): List[ExecutionStepPOJO] = {
      session.withTransaction({
        nSelects = nSelects + 1
        val steps =
          Executionsteps.filter(_.executionid === executionID)
            .list
            .map(step => new ExecutionStepPOJO(step._Id, step.executionid.get, step.previousstep, step.parentstep,
              step.branchorder, step.branchlabel, step.alternativeorder.get, ExecutionStepStatus.fromString(step.status.get),
              step.executableid.get, step.inputprovableid.get, step.resultprovableid, step.userexecuted.get.toBoolean))
        if (steps.length < 1) throw new Exception("No steps found for execution " + executionID)
        else steps
      })
    }

    /** Adds a new scala tactic and returns the resulting id */
    /*@TODO Understand whether to use the ID passed in or generate our own*/
    override def addScalaTactic(scalaTactic: ScalaTacticPOJO): Int = {
      session.withTransaction({
        (Scalatactics.map({ case tactic => tactic.location.get })
          returning Scalatactics.map(_._Id.get))
          .insert(scalaTactic.location)
      })
    }

    /** @TODO Clarify spec for this function. Questions:
      *       Top-level rules only?
      *       Branches?
      *       Alternatives?
      *       Does order matter?
      *       What's in each string? */
    override def getProofSteps(proofId: Int): List[String] = {
      val execution = getTacticExecution(proofId)
      val stepPOJOs = proofSteps(execution)
      stepPOJOs.map({case step => step.toString})
    }

    /** Adds a built-in tactic application using a set of parameters */
    override def addAppliedScalaTactic(scalaTacticId: Int, params: List[ParameterPOJO]): Int = {
      session.withTransaction({
        val executableId =
          (Executables.map({ case exe => ( exe.scalatacticid, exe.belleexpr)})
            returning Executables.map(_._Id.get))
            .insert(Some(scalaTacticId), None)
        val paramTable = Executableparameter.map({ case param => (param.executableid.get, param.idx.get,
          param.valuetype.get, param.value.get)
        })
        for (i <- params.indices) {
          paramTable.insert((executableId, i, params(i).valueType.toString, params(i).value))
        }
        executableId
      })
    }

    /** Updates an executable step's status. @note should not be transitive */
    override def updateExecutionStatus(executionStepId: Int, status: ExecutionStepStatus): Unit = {
      val newStatus = ExecutionStepStatus.toString(status)
      session.withTransaction({
        nSelects = nSelects + 1
        nUpdates = nUpdates + 1
        Executionsteps.filter(_._Id === executionStepId).map(_.status).update(Some(newStatus))
      })
    }
>>>>>>> fc1e4099

    def updateResultProvable(executionStepId: Int, provableId: Option[Int]): Unit = {
      session.withTransaction({
        nSelects = nSelects + 1
        nUpdates = nUpdates + 1
        Executionsteps.filter(_._Id === executionStepId).map(_.resultprovableid).update(provableId)
      })
    }

    private def sortFormulas(fromAnte: Boolean, formulas: List[SequentFormulaPOJO]): List[Formula] = {
      import edu.cmu.cs.ls.keymaerax.parser.StringConverter._
      val relevant = formulas.filter({ case formula => fromAnte == formula.isAnte })
      val sorted = relevant.sortWith({ case (f1, f2) => f1.index > f2.index })
      sorted.map({ case formula => formula.formulaStr.asFormula })
    }

    def getSequent(sequentId: Int)(implicit session: Session): Sequent = {
      val formulas =
        Sequentformulas.filter(_.sequentid === sequentId)
          .list
          .map(formula => new SequentFormulaPOJO(formula._Id.get, formula.sequentid.get,
            formula.isante.get.toBoolean, formula.idx.get, formula.formula.get))
      val ante = sortFormulas(fromAnte = true, formulas).toIndexedSeq
      val succ = sortFormulas(fromAnte = false, formulas).toIndexedSeq
      Sequent(Nil, ante, succ)
    }

    def getSequents(provableId: Int): (List[Sequent], Sequent) = {
      session.withTransaction({
        nSelects = nSelects + 1
        val sequents =
          Sequents.filter(_.provableid === provableId)
            .list
            .map({ case sequent => (sequent._Id.get, sequent.idx) })
        val (conclusions, subgoals) =
          sequents.partition({case (id, idx) => idx.isEmpty})
        if(conclusions.length != 1)
          throw new Exception("Provable should have exactly one conclusion in getSequents")
        val conclusion = conclusions.head
        val conclusionSequent = getSequent(conclusion._1)
        val sortedSubgoals = subgoals.sortWith({case (x, y) => x._2.get < y._2.get}).map({case (x, _) => x})
        var revSequents: List[Sequent] = Nil
        for (i <- sortedSubgoals.indices) {
          revSequents = getSequent(sortedSubgoals(i)) :: revSequents
        }
        (revSequents.reverse, conclusionSequent)
      })
    }

    /** Gets the conclusion of a provable */
    override def getConclusion(provableId: Int): Sequent = {
      getSequents(provableId)._2
    }

    def printStats = {
      println("Updates: " + nUpdates + " Inserts: " + nInserts + " Selects: " + nSelects)
    }

    def proofSteps(executionId: Int): List[ExecutionStepPOJO] = {
      session.withTransaction({
        var steps = Executionsteps.filter(_.executionid === executionId).list
        var prevId: Option[Int] = None
        var revResult: List[ExecutionStepPOJO] = Nil
        while(steps != Nil) {
          val (headSteps, tailSteps) = steps.partition({step => step.previousstep == prevId})
          if (headSteps == Nil)
            return revResult.reverse
          val headsByAlternative =
            headSteps.sortWith({case (x, y) => y.alternativeorder.get < x.alternativeorder.get})
          val head = headsByAlternative.head
          revResult =
            new ExecutionStepPOJO(head._Id, head.executionid.get, head.previousstep, head.parentstep,
              head.branchorder, head.branchlabel, head.alternativeorder.get, ExecutionStepStatus.fromString(head.status.get),
              head.executableid.get, head.inputprovableid.get, head.resultprovableid, head.userexecuted.get.toBoolean)::revResult
          prevId = head._Id
          steps = tailSteps
        }
        revResult.reverse
      })
    }

    private def getProofConclusion(proofId: Int): Sequent = {
      val modelId = getProofInfo(proofId).modelId
      val model = getModel(modelId)
      KeYmaeraXProblemParser(model.keyFile) match {
        case fml:Formula => Sequent(Nil, collection.immutable.IndexedSeq(), collection.immutable.IndexedSeq(fml))
        case _ => throw new Exception("Failed to parse model for proof " + proofId + " model " + modelId)
      }
    }

<<<<<<< HEAD
    private def getTacticExecution(proofId: Int): Int =
      session.withTransaction({
        val executionIds =
          Tacticexecutions.filter(_.proofid === proofId)
            .list
            .map({case row => row._Id.get})
        if (executionIds.length < 1) throw new Exception("getTacticExecution type should be an Option")
        else if (executionIds.length == 1) executionIds.head
        else throw new Exception("Primary keys aren't unique in executions table.")})

    override def proofTree(proofId: Int): Tree = {
      val executionId = getTacticExecution(proofId)
      var steps = proofSteps(executionId)
      var currentNodeId = 1

      def treeNode(subgoal: Sequent, parent: Option[TreeNode]): TreeNode = {
        val nodeId = currentNodeId
        currentNodeId = currentNodeId + 1
        TreeNode(nodeId, subgoal, parent)
      }

      /* This happens if we ask for a proof tree before we've done any actual proving, e.g. if we just created a new
      * proof. In this case the right thing to do is display one node with the sequent we're trying to prove, which we
      * can find by asking the proof. */
      if (steps.isEmpty) {
        val sequent = getProofConclusion(proofId)
        val node = treeNode(sequent, None)
        return Tree(proofId.toString, List(node), node, List(AgendaItem("0", "Unnamed Item", proofId.toString, node)))
      }
      val (rootSubgoals, conclusion) = getSequents(steps.head.inputProvableId)
      var openGoals = rootSubgoals.map({case subgoal => treeNode(subgoal, None)})
      var allNodes = openGoals
      while (steps.nonEmpty && steps.head.resultProvableId.nonEmpty) {
        val step = steps.head
        val branch = step.branchOrder.get
        val (endSubgoals, _) = getSequents(step.resultProvableId.get)
        /* This step closed a branch*/
        if(endSubgoals.length == openGoals.length - 1) {
          openGoals = openGoals.slice(0, branch) ++ openGoals.slice(branch + 1, openGoals.length)
        } else {
          val (updated :: added) =
            endSubgoals.filter({case sg => !openGoals.exists({case node => node.sequent == sg})})
          val updatedNode = treeNode(updated, Some(openGoals(branch)))
          val addedNodes = added.map({case sg => treeNode(sg, Some(openGoals(branch)))})
          openGoals = openGoals.updated(branch, updatedNode) ++ addedNodes
          allNodes = allNodes ++ (updatedNode :: addedNodes)
        }
        steps = steps.tail
      }
      var items:List[AgendaItem] = Nil
      for (i <- openGoals.indices) {
        items = AgendaItem(i.toString, "Unnamed Goal", proofId.toString, openGoals(i)) :: items
      }
      Tree(proofId.toString, allNodes, allNodes.head, items.reverse)
=======
    def updateResultProvable(executionStepId: Int, provableId: Option[Int]): Unit = {
      session.withTransaction({
        nSelects = nSelects + 1
        nUpdates = nUpdates + 1
        Executionsteps.filter(_._Id === executionStepId).map(_.resultprovableid).update(provableId)
      })
    }

    private def sortFormulas(fromAnte: Boolean, formulas: List[SequentFormulaPOJO]): List[Formula] = {
      import edu.cmu.cs.ls.keymaerax.parser.StringConverter._
      val relevant = formulas.filter({ case formula => fromAnte == formula.isAnte })
      val sorted = relevant.sortWith({ case (f1, f2) => f1.index > f2.index })
      sorted.map({ case formula => formula.formulaStr.asFormula })
    }

    def getSequent(sequentId: Int)(implicit session: Session): Sequent = {
      val formulas =
        Sequentformulas.filter(_.sequentid === sequentId)
          .list
          .map(formula => new SequentFormulaPOJO(formula._Id.get, formula.sequentid.get,
            formula.isante.get.toBoolean, formula.idx.get, formula.formula.get))
      val ante = sortFormulas(fromAnte = true, formulas).toIndexedSeq
      val succ = sortFormulas(fromAnte = false, formulas).toIndexedSeq
      Sequent(Nil, ante, succ)
    }

    def getSequents(provableId: Int): ProvableSequents = {
      session.withTransaction({
        nSelects = nSelects + 1
        val sequents =
          Sequents.filter(_.provableid === provableId)
            .list
            .map({ case sequent => (sequent._Id.get, sequent.idx) })
        val (conclusions, subgoals) =
          sequents.partition({case (id, idx) => idx.isEmpty})
        if(conclusions.length != 1)
          throw new Exception("Provable should have exactly one conclusion in getSequents")
        val conclusion = conclusions.head
        val conclusionSequent = getSequent(conclusion._1)
        val sortedSubgoals = subgoals.sortWith({case (x, y) => x._2.get < y._2.get}).map({case (x, _) => x})
        var revSequents: List[Sequent] = Nil
        for (i <- sortedSubgoals.indices) {
          revSequents = getSequent(sortedSubgoals(i)) :: revSequents
        }
        ProvableSequents(conclusionSequent, revSequents.reverse)
      })
    }

    /** Gets the conclusion of a provable */
    override def getConclusion(provableId: Int): Sequent = {
      getSequents(provableId).conclusion
    }

    def printStats = {
      println("Updates: " + nUpdates + " Inserts: " + nInserts + " Selects: " + nSelects)
    }

    def proofSteps(executionId: Int): List[ExecutionStepPOJO] = {
      session.withTransaction({
        var steps = Executionsteps.filter(_.executionid === executionId).list
        var prevId: Option[Int] = None
        var revResult: List[ExecutionStepPOJO] = Nil
        while(steps != Nil) {
          val (headSteps, tailSteps) = steps.partition({step => step.previousstep == prevId})
          if (headSteps == Nil)
            return revResult.reverse
          val headsByAlternative =
            headSteps.sortWith({case (x, y) => y.alternativeorder.get < x.alternativeorder.get})
          val head = headsByAlternative.head
          revResult =
            new ExecutionStepPOJO(head._Id, head.executionid.get, head.previousstep, head.parentstep,
              head.branchorder, head.branchlabel, head.alternativeorder.get, ExecutionStepStatus.fromString(head.status.get),
              head.executableid.get, head.inputprovableid.get, head.resultprovableid, head.userexecuted.get.toBoolean)::revResult
          prevId = head._Id
          steps = tailSteps
        }
        revResult.reverse
      })
    }

    private def getProofConclusion(proofId: Int): Sequent = {
      val modelId = getProofInfo(proofId).modelId
      val model = getModel(modelId)
      KeYmaeraXProblemParser(model.keyFile) match {
        case fml:Formula => Sequent(Nil, collection.immutable.IndexedSeq(), collection.immutable.IndexedSeq(fml))
        case _ => throw new Exception("Failed to parse model for proof " + proofId + " model " + modelId)
      }
    }

    private def getTacticExecution(proofId: Int): Int =
      session.withTransaction({
        val executionIds =
          Tacticexecutions.filter(_.proofid === proofId)
            .list
            .map({case row => row._Id.get})
        if (executionIds.length < 1) throw new Exception("getTacticExecution type should be an Option")
        else if (executionIds.length == 1) executionIds.head
        else throw new Exception("Primary keys aren't unique in executions table.")})

    override def getExecutionTrace(proofId: Int): ExecutionTrace = {
      val executionId = getTacticExecution(proofId)
      var steps = proofSteps(executionId)
      val traceSteps =
        steps.map{case step =>
            val input = getSequents(step.inputProvableId)
            val output = step.resultProvableId.map{case id => getSequents(id)}
            val branch = step.branchLabel match {
              case Some(str) => Right(str)
              case None => Left(step.branchOrder.get)
            }
            new ExecutionStep(input = input, output = output, branch = branch)
        }
      val conclusion = getProofConclusion(proofId)
      ExecutionTrace(proofId.toString, conclusion, traceSteps)
>>>>>>> fc1e4099
    }
  }
}<|MERGE_RESOLUTION|>--- conflicted
+++ resolved
@@ -35,20 +35,14 @@
   import Tables._
 
   val ProdDB: SQLiteDB = new SQLiteDB(DBAbstractionObj.dblocation)
-<<<<<<< HEAD
-=======
   /** Use this for all unit tests that work with the database, so tests don't infect the production database */
->>>>>>> fc1e4099
   val TestDB: SQLiteDB = new SQLiteDB(DBAbstractionObj.testLocation)
 
   class SQLiteDB(dblocation: String) extends DBAbstraction {
 
     val sqldb = Database.forURL("jdbc:sqlite:" + dblocation, driver = "org.sqlite.JDBC")
     private var currentSession:Session = null
-<<<<<<< HEAD
-=======
     /* Statistics on the number of SQL operations performed in this session, useful for profiling. */
->>>>>>> fc1e4099
     private var nUpdates = 0
     private var nInserts = 0
     private var nSelects = 0
@@ -111,48 +105,12 @@
         default
       }
     }
-<<<<<<< HEAD
-
-    /* SQLite tragically won't read string values past a NUL byte. The SQLite solution to this is using BLOB instead,
-    * which the Scala driver does not support. To get around this, make sure we only store NUL-free strings, it this
-    * case by base-64 encoding them. */
-    private def sanitize(s:String): String = {
-      DatatypeConverter.printBase64Binary(s.getBytes)
-    }
-
-    private def hashPassword(password: Array[Char], salt: Array[Byte], iterations: Int): String = {
-      val spec = new PBEKeySpec(password, salt, iterations, salt.length)
-      val skf = SecretKeyFactory.getInstance("PBKDF2WithHmacSHA1")
-      sanitize(new String(skf.generateSecret(spec).getEncoded))
-    }
-
-    private def generateSalt(length: Int): String = {
-      val saltBuf = new Array[Byte] (length)
-      val rng = new SecureRandom()
-      rng.nextBytes(saltBuf)
-      val dirtyString = new String(saltBuf)
-      sanitize(dirtyString)
-    }
-
-    /* Store passwords as a salted hash. Use CSPRNG to generate salt. Allow configuring number of iterations
-     * since we may conceivably want to change it after deployment for performance reasons */
-    private def generateKey(password: String): (String, String, Int) = {
-      val iterations = configWithDefault("security", "passwordHashIterations", 10000)
-      val saltLength = configWithDefault("security", "passwordSaltLength", 512)
-      val salt = generateSalt(saltLength)
-      (hashPassword(password.toCharArray, salt.getBytes, iterations), salt, iterations)
-    }
-
-    override def createUser(username: String, password: String): Unit = {
-      val (hash, salt, iterations) = generateKey(password)
-=======
     override def createUser(username: String, password: String): Unit = {
       /* Store passwords as a salted hash. Use CSPRNG to generate salt. Allow configuring number of iterations
        * since we may conceivably want to change it after deployment for performance reasons */
       val iterations = configWithDefault("security", "passwordHashIterations", 10000)
       val saltLength = configWithDefault("security", "passwordSaltLength", 512)
       val (hash, salt) = Password.generateKey(password, iterations, saltLength)
->>>>>>> fc1e4099
       session.withTransaction({
         Users.map(u => (u.email.get, u.hash.get, u.salt.get, u.iterations.get))
           .insert((username, hash, salt, iterations))
@@ -220,50 +178,6 @@
         }).flatten
       })
 
-<<<<<<< HEAD
-    /* Make a basic effort to confound timing attacks based on short-circuiting string comparisons. This is the
-    * recommended algorithm for comparing strings in a way that will never short-circuit, regardless of compiler
-    * optimizationsn. */
-    private def slowEquals(str1: String, str2: String): Boolean = {
-      if(str1.length != str2.length)
-        return false
-
-      var acc = 0
-      for(i <- str1.indices) {
-        acc |= str1(i) ^ str2(i)
-      }
-      acc == 0
-    }
-
-    override def checkPassword(username: String, password: String): Boolean =
-      session.withTransaction({
-        nSelects = nSelects + 1
-        Users.filter(_.email === username).list.exists({case row =>
-          val hash = hashPassword(password.toCharArray, row.salt.get.getBytes, row.iterations.get)
-          slowEquals(hash, row.hash.get)
-        })
-      })
-
-    override def updateProofInfo(proof: ProofPOJO): Unit =
-      session.withTransaction({
-        nSelects = nSelects + 1
-        Proofs.filter(_._Id === proof.proofId).update(proofPojoToRow(proof))
-        nUpdates = nUpdates + 1
-      })
-
-    override def updateProofName(proofId: Int, newName: String): Unit = {
-      session.withTransaction({
-        nSelects = nSelects + 1
-        Proofs.filter(_._Id === proofId).map(_.name).update(Some(newName))
-        nUpdates = nUpdates + 1
-      })
-    }
-
-    //@todo actually these sorts of methods are rather dangerous because any schema change could mess this up.
-    private def proofPojoToRow(p: ProofPOJO): ProofsRow = new ProofsRow(Some(p.proofId), Some(p.modelId), Some(p.name), Some(p.description), Some(p.date), Some(if (p.closed) 1 else 0))
-
-
-=======
     override def checkPassword(username: String, password: String): Boolean =
       session.withTransaction({
         nSelects = nSelects + 1
@@ -292,7 +206,6 @@
     private def proofPojoToRow(p: ProofPOJO): ProofsRow = new ProofsRow(Some(p.proofId), Some(p.modelId), Some(p.name), Some(p.description), Some(p.date), Some(if (p.closed) 1 else 0))
 
 
->>>>>>> fc1e4099
     //the string is a model name.
     override def openProofs(userId: String): List[ProofPOJO] =
       session.withTransaction({
@@ -512,11 +425,7 @@
       getExecutionSteps(executionId) match {
         case Nil => throw new Exception("Cannot regenerate provable for empty execution")
         case step::steps =>
-<<<<<<< HEAD
-          val (rootSubgoals, conclusion) = getSequents(step.inputProvableId)
-=======
           val ProvableSequents(conclusion, rootSubgoals) = getSequents(step.inputProvableId)
->>>>>>> fc1e4099
           val initialProvable = Provable.startProof(conclusion)
           def run(p: Provable, t:BelleExpr): Provable =
             SequentialInterpreter(Nil)(t,BelleProvable(p)) match {
@@ -528,7 +437,6 @@
             })
           initialProvable
       }
-<<<<<<< HEAD
 
     }
 
@@ -595,73 +503,6 @@
       })
     }
 
-=======
-
-    }
-
-    override def getExecutionSteps(executionID: Int): List[ExecutionStepPOJO] = {
-      session.withTransaction({
-        nSelects = nSelects + 1
-        val steps =
-          Executionsteps.filter(_.executionid === executionID)
-            .list
-            .map(step => new ExecutionStepPOJO(step._Id, step.executionid.get, step.previousstep, step.parentstep,
-              step.branchorder, step.branchlabel, step.alternativeorder.get, ExecutionStepStatus.fromString(step.status.get),
-              step.executableid.get, step.inputprovableid.get, step.resultprovableid, step.userexecuted.get.toBoolean))
-        if (steps.length < 1) throw new Exception("No steps found for execution " + executionID)
-        else steps
-      })
-    }
-
-    /** Adds a new scala tactic and returns the resulting id */
-    /*@TODO Understand whether to use the ID passed in or generate our own*/
-    override def addScalaTactic(scalaTactic: ScalaTacticPOJO): Int = {
-      session.withTransaction({
-        (Scalatactics.map({ case tactic => tactic.location.get })
-          returning Scalatactics.map(_._Id.get))
-          .insert(scalaTactic.location)
-      })
-    }
-
-    /** @TODO Clarify spec for this function. Questions:
-      *       Top-level rules only?
-      *       Branches?
-      *       Alternatives?
-      *       Does order matter?
-      *       What's in each string? */
-    override def getProofSteps(proofId: Int): List[String] = {
-      val execution = getTacticExecution(proofId)
-      val stepPOJOs = proofSteps(execution)
-      stepPOJOs.map({case step => step.toString})
-    }
-
-    /** Adds a built-in tactic application using a set of parameters */
-    override def addAppliedScalaTactic(scalaTacticId: Int, params: List[ParameterPOJO]): Int = {
-      session.withTransaction({
-        val executableId =
-          (Executables.map({ case exe => ( exe.scalatacticid, exe.belleexpr)})
-            returning Executables.map(_._Id.get))
-            .insert(Some(scalaTacticId), None)
-        val paramTable = Executableparameter.map({ case param => (param.executableid.get, param.idx.get,
-          param.valuetype.get, param.value.get)
-        })
-        for (i <- params.indices) {
-          paramTable.insert((executableId, i, params(i).valueType.toString, params(i).value))
-        }
-        executableId
-      })
-    }
-
-    /** Updates an executable step's status. @note should not be transitive */
-    override def updateExecutionStatus(executionStepId: Int, status: ExecutionStepStatus): Unit = {
-      val newStatus = ExecutionStepStatus.toString(status)
-      session.withTransaction({
-        nSelects = nSelects + 1
-        nUpdates = nUpdates + 1
-        Executionsteps.filter(_._Id === executionStepId).map(_.status).update(Some(newStatus))
-      })
-    }
->>>>>>> fc1e4099
 
     def updateResultProvable(executionStepId: Int, provableId: Option[Int]): Unit = {
       session.withTransaction({
@@ -689,7 +530,7 @@
       Sequent(Nil, ante, succ)
     }
 
-    def getSequents(provableId: Int): (List[Sequent], Sequent) = {
+    def getSequents(provableId: Int): ProvableSequents = {
       session.withTransaction({
         nSelects = nSelects + 1
         val sequents =
@@ -707,13 +548,13 @@
         for (i <- sortedSubgoals.indices) {
           revSequents = getSequent(sortedSubgoals(i)) :: revSequents
         }
-        (revSequents.reverse, conclusionSequent)
+        ProvableSequents(conclusionSequent, revSequents.reverse)
       })
     }
 
     /** Gets the conclusion of a provable */
     override def getConclusion(provableId: Int): Sequent = {
-      getSequents(provableId)._2
+      getSequents(provableId).conclusion
     }
 
     def printStats = {
@@ -752,151 +593,6 @@
       }
     }
 
-<<<<<<< HEAD
-    private def getTacticExecution(proofId: Int): Int =
-      session.withTransaction({
-        val executionIds =
-          Tacticexecutions.filter(_.proofid === proofId)
-            .list
-            .map({case row => row._Id.get})
-        if (executionIds.length < 1) throw new Exception("getTacticExecution type should be an Option")
-        else if (executionIds.length == 1) executionIds.head
-        else throw new Exception("Primary keys aren't unique in executions table.")})
-
-    override def proofTree(proofId: Int): Tree = {
-      val executionId = getTacticExecution(proofId)
-      var steps = proofSteps(executionId)
-      var currentNodeId = 1
-
-      def treeNode(subgoal: Sequent, parent: Option[TreeNode]): TreeNode = {
-        val nodeId = currentNodeId
-        currentNodeId = currentNodeId + 1
-        TreeNode(nodeId, subgoal, parent)
-      }
-
-      /* This happens if we ask for a proof tree before we've done any actual proving, e.g. if we just created a new
-      * proof. In this case the right thing to do is display one node with the sequent we're trying to prove, which we
-      * can find by asking the proof. */
-      if (steps.isEmpty) {
-        val sequent = getProofConclusion(proofId)
-        val node = treeNode(sequent, None)
-        return Tree(proofId.toString, List(node), node, List(AgendaItem("0", "Unnamed Item", proofId.toString, node)))
-      }
-      val (rootSubgoals, conclusion) = getSequents(steps.head.inputProvableId)
-      var openGoals = rootSubgoals.map({case subgoal => treeNode(subgoal, None)})
-      var allNodes = openGoals
-      while (steps.nonEmpty && steps.head.resultProvableId.nonEmpty) {
-        val step = steps.head
-        val branch = step.branchOrder.get
-        val (endSubgoals, _) = getSequents(step.resultProvableId.get)
-        /* This step closed a branch*/
-        if(endSubgoals.length == openGoals.length - 1) {
-          openGoals = openGoals.slice(0, branch) ++ openGoals.slice(branch + 1, openGoals.length)
-        } else {
-          val (updated :: added) =
-            endSubgoals.filter({case sg => !openGoals.exists({case node => node.sequent == sg})})
-          val updatedNode = treeNode(updated, Some(openGoals(branch)))
-          val addedNodes = added.map({case sg => treeNode(sg, Some(openGoals(branch)))})
-          openGoals = openGoals.updated(branch, updatedNode) ++ addedNodes
-          allNodes = allNodes ++ (updatedNode :: addedNodes)
-        }
-        steps = steps.tail
-      }
-      var items:List[AgendaItem] = Nil
-      for (i <- openGoals.indices) {
-        items = AgendaItem(i.toString, "Unnamed Goal", proofId.toString, openGoals(i)) :: items
-      }
-      Tree(proofId.toString, allNodes, allNodes.head, items.reverse)
-=======
-    def updateResultProvable(executionStepId: Int, provableId: Option[Int]): Unit = {
-      session.withTransaction({
-        nSelects = nSelects + 1
-        nUpdates = nUpdates + 1
-        Executionsteps.filter(_._Id === executionStepId).map(_.resultprovableid).update(provableId)
-      })
-    }
-
-    private def sortFormulas(fromAnte: Boolean, formulas: List[SequentFormulaPOJO]): List[Formula] = {
-      import edu.cmu.cs.ls.keymaerax.parser.StringConverter._
-      val relevant = formulas.filter({ case formula => fromAnte == formula.isAnte })
-      val sorted = relevant.sortWith({ case (f1, f2) => f1.index > f2.index })
-      sorted.map({ case formula => formula.formulaStr.asFormula })
-    }
-
-    def getSequent(sequentId: Int)(implicit session: Session): Sequent = {
-      val formulas =
-        Sequentformulas.filter(_.sequentid === sequentId)
-          .list
-          .map(formula => new SequentFormulaPOJO(formula._Id.get, formula.sequentid.get,
-            formula.isante.get.toBoolean, formula.idx.get, formula.formula.get))
-      val ante = sortFormulas(fromAnte = true, formulas).toIndexedSeq
-      val succ = sortFormulas(fromAnte = false, formulas).toIndexedSeq
-      Sequent(Nil, ante, succ)
-    }
-
-    def getSequents(provableId: Int): ProvableSequents = {
-      session.withTransaction({
-        nSelects = nSelects + 1
-        val sequents =
-          Sequents.filter(_.provableid === provableId)
-            .list
-            .map({ case sequent => (sequent._Id.get, sequent.idx) })
-        val (conclusions, subgoals) =
-          sequents.partition({case (id, idx) => idx.isEmpty})
-        if(conclusions.length != 1)
-          throw new Exception("Provable should have exactly one conclusion in getSequents")
-        val conclusion = conclusions.head
-        val conclusionSequent = getSequent(conclusion._1)
-        val sortedSubgoals = subgoals.sortWith({case (x, y) => x._2.get < y._2.get}).map({case (x, _) => x})
-        var revSequents: List[Sequent] = Nil
-        for (i <- sortedSubgoals.indices) {
-          revSequents = getSequent(sortedSubgoals(i)) :: revSequents
-        }
-        ProvableSequents(conclusionSequent, revSequents.reverse)
-      })
-    }
-
-    /** Gets the conclusion of a provable */
-    override def getConclusion(provableId: Int): Sequent = {
-      getSequents(provableId).conclusion
-    }
-
-    def printStats = {
-      println("Updates: " + nUpdates + " Inserts: " + nInserts + " Selects: " + nSelects)
-    }
-
-    def proofSteps(executionId: Int): List[ExecutionStepPOJO] = {
-      session.withTransaction({
-        var steps = Executionsteps.filter(_.executionid === executionId).list
-        var prevId: Option[Int] = None
-        var revResult: List[ExecutionStepPOJO] = Nil
-        while(steps != Nil) {
-          val (headSteps, tailSteps) = steps.partition({step => step.previousstep == prevId})
-          if (headSteps == Nil)
-            return revResult.reverse
-          val headsByAlternative =
-            headSteps.sortWith({case (x, y) => y.alternativeorder.get < x.alternativeorder.get})
-          val head = headsByAlternative.head
-          revResult =
-            new ExecutionStepPOJO(head._Id, head.executionid.get, head.previousstep, head.parentstep,
-              head.branchorder, head.branchlabel, head.alternativeorder.get, ExecutionStepStatus.fromString(head.status.get),
-              head.executableid.get, head.inputprovableid.get, head.resultprovableid, head.userexecuted.get.toBoolean)::revResult
-          prevId = head._Id
-          steps = tailSteps
-        }
-        revResult.reverse
-      })
-    }
-
-    private def getProofConclusion(proofId: Int): Sequent = {
-      val modelId = getProofInfo(proofId).modelId
-      val model = getModel(modelId)
-      KeYmaeraXProblemParser(model.keyFile) match {
-        case fml:Formula => Sequent(Nil, collection.immutable.IndexedSeq(), collection.immutable.IndexedSeq(fml))
-        case _ => throw new Exception("Failed to parse model for proof " + proofId + " model " + modelId)
-      }
-    }
-
     private def getTacticExecution(proofId: Int): Int =
       session.withTransaction({
         val executionIds =
@@ -922,7 +618,6 @@
         }
       val conclusion = getProofConclusion(proofId)
       ExecutionTrace(proofId.toString, conclusion, traceSteps)
->>>>>>> fc1e4099
     }
   }
 }