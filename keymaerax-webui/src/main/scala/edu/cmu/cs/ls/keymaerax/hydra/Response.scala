/**
* Copyright (c) Carnegie Mellon University.
* See LICENSE.txt for the conditions of this license.
*/
/**
 * HyDRA API Responses
 *  @author Nathan Fulton
 *  @author Stefan Mitsch
 *  @author Ran Ji
 */
package edu.cmu.cs.ls.keymaerax.hydra

import _root_.edu.cmu.cs.ls.keymaerax.api.JSONConverter
import _root_.edu.cmu.cs.ls.keymaerax.btactics._
import _root_.edu.cmu.cs.ls.keymaerax.core.{Formula, Expression}
import edu.cmu.cs.ls.keymaerax.bellerophon.PosInExpr
import edu.cmu.cs.ls.keymaerax.core._
import com.fasterxml.jackson.annotation.JsonValue
import edu.cmu.cs.ls.keymaerax.parser.Location
import spray.json._
import java.io.{PrintWriter, StringWriter, File}

import scala.collection.mutable.ListBuffer


/**
 * Responses are like views -- they shouldn't do anything except produce appropriately
 * formatted JSON from their parameters.
 *
 * To create a new response:
 * <ol>
 *   <li>Create a new object extending Response (perhaps with constructor arguments)</li>
 *   <li>override the json value with the json to be generated.</li>
 *   <li>override the schema value with Some(File(...)) containing the schema.</li>
 * </ol>
 *
 * See BooleanResponse for the simplest example.
 */
sealed trait Response {
  /**
   * Should be the name of a single file within resources/js/schema.
   */
  val schema: Option[String] = None

  def getJson: JsValue
}

class BooleanResponse(flag : Boolean, errorText: Option[String] = None) extends Response {
  override val schema = Some("BooleanResponse.js")

  def getJson = errorText match {
    case Some(s) => {
      JsObject(
        "success" -> (if(flag) JsTrue else JsFalse),
        "type" -> JsNull,
        "errorText" -> JsString(s)
      )
    }
    case None => {
      JsObject(
        "success" -> (if(flag) JsTrue else JsFalse),
        "type" -> JsNull
      )
    }
  }
}

class ModelListResponse(models : List[ModelPOJO]) extends Response {
  val objects = models.map(modelpojo => JsObject(
    "id" -> JsString(modelpojo.modelId.toString),
    "name" -> JsString(modelpojo.name),
    "date" -> JsString(modelpojo.date),
    "description" -> JsString(modelpojo.description),
    "pubLink" -> JsString(modelpojo.pubLink),
    "keyFile" -> JsString(modelpojo.keyFile),
    "title" -> JsString(modelpojo.title),
    "hasTactic" -> JsBoolean(modelpojo.tactic.isDefined),
    "numProofs" -> JsNumber(modelpojo.numProofs)
  ))

  def getJson = JsArray(objects:_*)
}

class UpdateProofNameResponse(proofId : String, newName : String) extends Response {
  def getJson = JsArray()
}

/**
 *
 * @param proofs The list of proofs with their status in KeYmaera (proof, loadStatus).
 * @param models -- optionally, a list of model names associated with each of the proofs in <em>proofs</em>
 */
class ProofListResponse(proofs : List[(ProofPOJO, String)], models : Option[List[String]] = None) extends Response {
  override val schema = Some("prooflist.js")

  val objects : List[JsObject] = models match {
    case None => proofs.map({case (proof, loadStatus) => JsObject(
      "id" -> JsString(proof.proofId.toString),
      "name" -> JsString(proof.name),
      "description" -> JsString(proof.description),
      "date" -> JsString(proof.date),
      "modelId" -> JsString(proof.modelId.toString),
      "stepCount" -> JsNumber(proof.stepCount),
      "status" -> JsBoolean(proof.closed),
      "loadStatus" -> JsString(loadStatus)
    )})
    case Some(modelNames) =>
      (proofs zip modelNames).map({case (p,loadStatus) =>
        val proof = p._1
        val modelName = p._2

        JsObject(
          "id" -> JsString(proof.proofId.toString),
          "name" -> JsString(proof.name),
          "description" -> JsString(proof.description),
          "date" -> JsString(proof.date),
          "modelId" -> JsString(proof.modelId.toString),
          "stepCount" -> JsNumber(proof.stepCount),
          "status" -> JsBoolean(proof.closed),
          "loadStatus" -> JsString(loadStatus),
          "modelName" -> JsString(modelName)
        )
      })
  }

  def getJson = JsArray(objects:_*)
}

class GetModelResponse(model : ModelPOJO) extends Response {
  def getJson = JsObject(
    "id" -> JsString(model.modelId.toString),
    "name" -> JsString(model.name),
    "date" -> JsString(model.date),
    "description" -> JsString(model.description),
    "pubLink" -> JsString(model.pubLink),
    "keyFile" -> JsString(model.keyFile),
    "title" -> JsString(model.title),
    "tactic" -> JsString(model.tactic.getOrElse(""))
  )
}

class GetModelTacticResponse(model : ModelPOJO) extends Response {
  def getJson = JsObject(
    "modelId" -> JsString(model.modelId.toString),
    "modelName" -> JsString(model.name),
    "tacticBody" -> JsString(model.tactic.getOrElse(""))
  )
}

<<<<<<< HEAD
class ModelPlexMandatoryVarsResponse(model: ModelPOJO, vars: Set[Variable]) extends Response {
  def getJson = JsObject(
    "modelid" -> JsString(model.modelId.toString),
    "mandatoryVars" -> JsArray(vars.map(v => JsString(v.prettyString)).toVector)
  )
}

class ModelPlexResponse(model: ModelPOJO, monitor: Formula) extends Response {
  def getJson = JsObject(
    "modelid" -> JsString(model.modelId.toString),
    "monitor" -> JSONConverter.convertFormula(monitor, "", "")
  )
}

class LoginResponse(flag:Boolean, userId:String) extends Response {
=======
class LoginResponse(flag:Boolean, userId:String, sessionToken : Option[String]) extends Response {
>>>>>>> 65265d6a
  def getJson = JsObject(
    "success" -> (if(flag) JsTrue else JsFalse),
    "sessionToken" -> (if(flag && sessionToken.isDefined) JsString(sessionToken.get) else JsFalse),
    "key" -> JsString("userId"),
    "value" -> JsString(userId),
    "type" -> JsString("LoginResponse")
  )
}

class CreatedIdResponse(id : String) extends Response {
  def getJson = JsObject("id" -> JsString(id))
}

class ErrorResponse(val msg: String, val exn: Throwable = null) extends Response {
  lazy val writer = new StringWriter
  lazy val stacktrace = if (exn != null) { exn.printStackTrace(new PrintWriter(writer)); writer.toString } else ""
  def getJson = JsObject(
    "textStatus" -> (if (msg != null) JsString(msg) else JsString("")),
    "errorThrown" -> JsString(stacktrace),
    "type" -> JsString("error")
  )
}

class ParseErrorResponse(msg: String, expect: String, found: String, detailedMsg: String, loc: Location, exn: Throwable = null) extends ErrorResponse(msg, exn) {
  override def getJson = JsObject(super.getJson.fields ++ Map(
    "details" -> JsObject(
      "expect" -> JsString(expect),
      "found" -> JsString(found),
      "detailedMsg" -> JsString(detailedMsg)
    ),
    "location" -> JsObject(
      "line" -> JsNumber(loc.line),
      "column" -> JsNumber(loc.column)
    )
  ))
}

class TacticErrorResponse(msg: String, tacticMsg: String, exn: Throwable = null) extends ErrorResponse(msg, exn) {
  override def getJson = JsObject(super.getJson.fields ++ Map(
    "tacticMsg" -> JsString(tacticMsg)
  ))
}

class GenericOKResponse() extends Response {
  def getJson = JsObject(
    "success" -> JsTrue
  )
}

class UnimplementedResponse(callUrl : String) extends ErrorResponse("Call unimplemented: " + callUrl) {}

class ProofStatusResponse(proofId: String, status: String, error: Option[String] = None) extends Response {
  override val schema = Some("proofstatus.js")
  def getJson = JsObject(
    "proofId" -> JsString(proofId),
    "type" -> JsString("ProofLoadStatus"),
    "status" -> JsString(status),
    "textStatus" -> JsString(status + ": " + proofId),
    "errorThrown" -> JsString(error.getOrElse(""))
  )
}
class ProofIsLoadingResponse(proofId : String) extends ProofStatusResponse(proofId, "loading")
class ProofNotLoadedResponse(proofId : String) extends ProofStatusResponse(proofId, "notloaded")
class ProofIsLoadedResponse(proofId: String) extends ProofStatusResponse(proofId, "loaded")
// progress "open": open goals
// progress "closed": no open goals but not checked for isProved
class ProofProgressResponse(proofId: String, isClosed: Boolean)
  extends ProofStatusResponse(proofId, if(isClosed) "closed" else "open")

class ProofVerificationResponse(proofId: String, isVerified: Boolean)
  extends ProofStatusResponse(proofId, if(isVerified) "proved" else "closed")

class GetProblemResponse(proofid:String, tree:String) extends Response {
  def getJson = JsObject(
    "proofid" -> JsString(proofid),
    "proofTree" -> JsonParser(tree)
  )
}

class RunBelleTermResponse(proofId: String, nodeId: String, taskId: String) extends Response {
  def getJson = JsObject(
    "proofId" -> JsString(proofId),
    "nodeId" -> JsString(nodeId),
    "taskId" -> JsString(taskId),
    "type" -> JsString("runbelleterm")
  )
}

class TaskStatusResponse(proofId: String, nodeId: String, taskId: String, status: String, lastStep: Option[ExecutionStepPOJO]) extends Response {
  def getJson =
    if (lastStep.isDefined) JsObject(
      "proofId" -> JsString(proofId),
      "parentId" -> JsString(nodeId),
      "taskId" -> JsString(taskId),
      "status" -> JsString(status),
      "lastStep" -> JsObject(
        "ruleName" -> JsString(lastStep.get.ruleName),
        "stepStatus" -> JsString(lastStep.get.status.toString)
      ),
      "type" -> JsString("taskstatus"))
    else JsObject(
      "proofId" -> JsString(proofId),
      "parentId" -> JsString(nodeId),
      "taskId" -> JsString(taskId),
      "status" -> JsString(status),
      "type" -> JsString("taskstatus"))
}

class TaskResultResponse(parent: TreeNode, children: List[TreeNode], progress: Boolean = true) extends Response {
  def getJson = JsObject(
    "parent" -> JsObject(
      "id" -> Helpers.nodeIdJson(parent.id),
      "children" -> Helpers.childrenJson(children)
    ),
    "newNodes" -> JsArray(children.map(Helpers.singleNodeJson):_*),
    "progress" -> JsBoolean(progress),
    "type" -> JsString("taskresult")
  )
}

class UpdateResponse(update: String) extends Response {
  def getJson = JsObject(
    "type" -> JsString("update"),
    "events" -> JsonParser(update)
  )
}

class ProofTreeResponse(tree: String) extends Response {
  def getJson = JsObject(
    "type" -> JsString("proof"),
    "tree" -> JsonParser(tree)
  )
}

class OpenProofResponse(proof : ProofPOJO, loadStatus : String) extends Response {
  override val schema = Some("proof.js")
  def getJson = JsObject(
    "id" -> JsString(proof.proofId.toString),
    "name" -> JsString(proof.name),
    "description" -> JsString(proof.description),
    "date" -> JsString(proof.date),
    "modelId" -> JsString(proof.modelId.toString),
    "stepCount" -> JsNumber(proof.stepCount),
    "status" -> JsBoolean(proof.closed),
    "loadStatus" -> JsString(loadStatus)
  )
}

class ProofAgendaResponse(tasks : List[(ProofPOJO, String, String)]) extends Response {
  override val schema = Some("proofagenda.js")
  val objects = tasks.map({ case (proofPojo, nodeId, nodeJson) => JsObject(
    "proofId" -> JsString(proofPojo.proofId.toString),
    "nodeId" -> JsString(nodeId),
    "proofNode" -> JsonParser(nodeJson)
  )})

  def getJson = JsArray(objects:_*)
}

/** JSON conversions for frequently-used response formats */
object Helpers {
  def childrenJson(children: List[TreeNode]): JsValue = JsArray(children.map({ case node => nodeIdJson(node.id) }):_*)

  def sequentJson(sequent: Sequent): JsValue = {
    var num: Int = 0
    def fmlsJson (isAnte:Boolean, fmls: IndexedSeq[Formula]): JsValue = {
      JsArray(fmls.zipWithIndex.map { case (fml, i) =>
        /* Formula ID is formula number followed by comma-separated PosInExpr.
         formula number = strictly positive if succedent, strictly negative if antecedent, 0 is never used
        */
        val idx = if (isAnte) (-i)-1 else i+1
        val fmlJson = JSONConverter.convertFormula(fml, idx.toString, "")
        JsObject(
          "id" -> JsString(idx.toString),
          "formula" -> fmlJson
        )}.toVector)
    }
    JsObject(
      "ante" -> fmlsJson(isAnte = true, sequent.ante),
      "succ" -> fmlsJson(isAnte = false, sequent.succ)
    )
  }

  def nodeJson(node: TreeNode): JsValue = {
    val id = nodeIdJson(node.id)
    val sequent = sequentJson(node.sequent)
    val children = childrenJson(node.children)
    val parentOpt = node.parent.map({ case n => nodeIdJson(n.id) })
    val parent = parentOpt.getOrElse(JsNull)
    JsObject(
      "id" -> id,
      "sequent" -> sequent,
      "children" -> children,
      "rule" -> ruleJson(node.rule),
      "parent" -> parent)
  }

  def sectionJson(section: List[String]): JsValue = {
    JsObject("path" -> new JsArray(section.map{case node => JsString(node)}))
  }

  def deductionJson(deduction: List[List[String]]): JsValue =
    JsObject("sections" -> new JsArray(deduction.map{case section => sectionJson(section)}))

  def itemJson(item: AgendaItem): (String, JsValue) = {
    val value = JsObject(
      "id" -> JsString(item.id),
      "name" -> JsString(item.name),
      "proofId" -> JsString(item.proofId),
      "deduction" -> deductionJson(List(item.path)))
    (item.id, value)
  }

  def nodeIdJson(n: Int):JsValue = JsString(n.toString)
  def proofIdJson(n: String):JsValue = JsString(n)

  def ruleJson(rule: String):JsValue = {
    JsObject(
      "id" -> JsString(rule),
      "name" -> JsString(rule)
    )
  }

  def singleNodeJson(node: TreeNode): JsValue = {
    JsObject (
      "id" -> nodeIdJson(node.id),
      "sequent" -> sequentJson(node.sequent),
      "children" -> childrenJson(node.children),
      "rule" -> ruleJson(node.rule),
      "parent" -> node.parent.map({case parent => nodeIdJson(parent.id)}).getOrElse(JsNull)
    )
  }

  def agendaItemJson(item: AgendaItemPOJO): JsValue = {
    JsObject(
      "agendaItemId" -> JsString(item.initialProofNode.toString),
      "proofId" -> JsString(item.proofId.toString),
      "displayName" -> JsString(item.displayName)
    )
  }
}

class AgendaAwesomeResponse(tree: ProofTree) extends Response {
  import Helpers._
  override val schema = Some("agendaawesome.js")

  val proofTree = {
    val nodes = tree.leavesAndRoot.map({case node => (node.id.toString, nodeJson(node))})
    JsObject(
      "id" -> proofIdJson(tree.proofId),
      "nodes" -> new JsObject(nodes.toMap),
      "root" -> nodeIdJson(tree.root.id))
  }

  val agendaItems = JsObject(tree.leaves.map({case item => itemJson(item)}))

  def getJson =
    JsObject (
      "proofTree" -> proofTree,
      "agendaItems" -> agendaItems
    )
}

class GetAgendaItemResponse(item: AgendaItemPOJO) extends Response {
  def getJson = Helpers.agendaItemJson(item)
}

class SetAgendaItemNameResponse(item: AgendaItemPOJO) extends Response {
  def getJson = Helpers.agendaItemJson(item)
}

class ProofNodeInfoResponse(proofId: String, nodeId: Option[String], nodeJson: String) extends Response {
  def getJson = JsObject(
    "proofId" -> JsString(proofId),
    "nodeId" -> JsString(nodeId match { case Some(nId) => nId case None => "" }),
    "proofNode" -> JsonParser(nodeJson)
  )
}

class ProofTaskParentResponse (parent: TreeNode) extends Response {
  import Helpers._
  def getJson = singleNodeJson(parent)
}

class GetPathAllResponse(path: List[TreeNode], parentsRemaining: Int) extends Response {
  import Helpers._
  def getJson =
    JsObject (
      "numParentsUntilComplete" -> JsNumber(parentsRemaining),
      "path" -> new JsArray(path.map({case node => nodeJson(node)}))
    )
}

class GetBranchRootResponse(node: TreeNode) extends Response {
  def getJson = Helpers.singleNodeJson(node)
}

class ApplicableAxiomsResponse(derivationInfos : List[(DerivationInfo, Option[DerivationInfo])],
                               suggestedInput: Option[Expression]) extends Response {
  def inputJson(input: ArgInfo): JsValue = {
    (suggestedInput, input) match {
      case (Some(fml), FormulaArg(name)) =>
        JsObject (
          "type" -> JsString(input.sort),
          "param" -> JsString(name),
          "value" -> JsString(fml.prettyString)
        )
      case (_, ListArg(name, elementSort)) => //@todo suggested input for Formula*
        JsObject(
          "type" -> JsString(input.sort),
          "elementType" -> JsString(elementSort),
          "param" -> JsString(name)
        )
      case _ =>
        JsObject (
          "type" -> JsString(input.sort),
          "param" -> JsString(input.name)
        )
    }
  }

  def inputsJson(info:List[ArgInfo]): JsArray = {
    info match {
      case Nil => JsArray()
      case inputs => JsArray(inputs.map{case input => inputJson(input)}:_*)
    }
  }

  def axiomJson(info:DerivationInfo): JsObject = {
    val formulaText =
      (info, info.display) match {
        case (_, AxiomDisplayInfo(_, formulaDisplay)) => formulaDisplay
        case (_, InputAxiomDisplayInfo(_, formulaDisplay, _)) => formulaDisplay
        case (info:AxiomInfo, _) => info.formula.prettyString
      }
    JsObject (
    "type" -> JsString("axiom"),
    "formula" -> JsString(formulaText),
    "input" -> inputsJson(info.inputs)
    )
  }

  def tacticJson(info:TacticInfo): JsObject = {
    JsObject(
      "type" -> JsString("tactic"),
      "input" -> inputsJson(info.inputs)
    )
  }

  def sequentJson(sequent:SequentDisplay): JsValue = {
    val json = JsObject (
    "ante" -> new JsArray(sequent.ante.map{case fml => JsString(fml)}.toVector),
    "succ" -> new JsArray(sequent.succ.map{case fml => JsString(fml)}.toVector),
    "isClosed" -> JsBoolean(sequent.isClosed)
    )
   json
  }

  def ruleJson(info: TacticInfo, conclusion: SequentDisplay, premises: List[SequentDisplay]): JsObject = {
    val conclusionJson = sequentJson(conclusion)
    val premisesJson = JsArray(premises.map{case sequent => sequentJson(sequent)}:_*)
    JsObject(
      "type" -> JsString("sequentrule"),
      "conclusion" -> conclusionJson,
      "premise" -> premisesJson,
      "input" -> inputsJson(info.inputs))
  }

  def derivationJson(derivationInfo: DerivationInfo): JsObject = {
    val derivation =
      derivationInfo match {
        case info:AxiomInfo => axiomJson(info)
        case info:TacticInfo =>
          info.display match {
            case _: SimpleDisplayInfo => tacticJson(info)
            case display : AxiomDisplayInfo => axiomJson(info)
            case RuleDisplayInfo(_, conclusion, premises) => ruleJson(info, conclusion, premises)
          }
      }
    JsObject(
      "id" -> new JsString(derivationInfo.codeName),
      "name" -> new JsString(derivationInfo.display.name),
      "derivation" -> derivation
    )
  }

  def derivationJson(info: (DerivationInfo, Option[DerivationInfo])): JsObject = info._2 match {
    case Some(comfort) =>
      JsObject(
        "standardDerivation" -> derivationJson(info._1),
        "comfortDerivation" -> derivationJson(comfort)
      )
    case None =>
      JsObject(
        "standardDerivation" -> derivationJson(info._1)
      )
  }

  def getJson = JsArray(derivationInfos.map(derivationJson):_*)
}
class PruneBelowResponse(item:AgendaItem) extends Response {
  def getJson = JsObject (
  "agendaItem" -> Helpers.itemJson(item)._2
  )
}

class CounterExampleResponse(kind: String, fml: Formula = True, cex: Map[NamedSymbol, Term] = Map()) extends Response {
  def getJson = JsObject(
    "result" -> JsString(kind),
    "origFormula" -> JsString(fml.prettyString),
    "cexFormula" -> JsString(createCexFormula(fml, cex).prettyString),
    "cexValues" -> JsArray(
      cex.map(e => JsObject(
        "symbol" -> JsString(e._1.prettyString),
        "value" -> JsString(e._2.prettyString))
      ).toList:_*
    )
  )

  private def createCexFormula(fml: Formula, cex: Map[NamedSymbol, Term]): Formula = {
    ExpressionTraversal.traverse(new ExpressionTraversal.ExpressionTraversalFunction {
      override def preT(p: PosInExpr, t: Term): Either[Option[ExpressionTraversal.StopTraversal], Term] = t match {
        case v: Variable => Right(cex.get(v).get)
        case FuncOf(fn, _) => Right(cex.get(fn).get)
        case tt => Right(tt)
      }
    }, fml).get
  }
}

class SetupSimulationResponse(initial: Formula, stateRelation: Formula) extends Response {
  def getJson = JsObject(
    "initial" -> JsString(initial.prettyString),
    "stateRelation" -> JsString(stateRelation.prettyString)
  )
}

class SimulationResponse(simulation: List[List[Map[NamedSymbol, Number]]], stepDuration: Term) extends Response {
  def getJson = {
    val seriesList = simulation.map(convertToDataSeries)
    JsObject(
      "varNames" -> JsArray(seriesList.head.map(_._1).map(name => JsString(name.prettyString)).toVector),
      "ticks" -> JsArray(seriesList.head.head._2.indices.map(i => JsString(i.toString)).toVector),
      "lineStates" -> JsArray(seriesList.map(series =>
        JsArray(series.map({
          case (n, vs) => JsArray(vs.map(v => JsNumber(v.value)).toVector)
        }).toVector)).toVector),
      "radarStates" -> JsArray(simulation.map(run => JsArray(run.map(state =>
        JsArray(state.map({case (n, v) => JsNumber(v.value)}).toVector)).toVector)).toVector)
    )
  }

  def convertToDataSeries(sim: List[Map[NamedSymbol, Number]]): List[(NamedSymbol, List[Number])] = {
    // convert to data series
    val dataSeries: Map[NamedSymbol, ListBuffer[Number]] = sim.head.keySet.map(_ -> ListBuffer[Number]()).toMap
    sim.foreach(state => state.foreach({
      case (n, v) => dataSeries.getOrElse(n, throw new IllegalStateException("Unexpected data series " + n)) += v
    }))
    dataSeries.mapValues(_.toList).toList
  }
}

class KyxConfigResponse(kyxConfig: String) extends Response {
  def getJson = JsObject(
    "kyxConfig" -> JsString(kyxConfig)
  )
}

class KeymaeraXVersionResponse(installedVersion: String, upToDate: Option[Boolean], latestVersion: Option[String]) extends Response {
  assert(upToDate.isDefined == latestVersion.isDefined, "upToDate and latestVersion should both be defined, or both be undefined.")
  def getJson = upToDate match {
    case Some(b) if b => JsObject("keymaeraXVersion" -> JsString(installedVersion), "upToDate" -> JsTrue)
    case Some(b) if !b => JsObject("keymaeraXVersion" -> JsString(installedVersion), "upToDate" -> JsFalse, "latestVersion" -> JsString(latestVersion.get))
    case None => JsObject("keymaeraXVersion" -> JsString(installedVersion))
  }
}

class ConfigureMathematicaResponse(linkNamePrefix : String, jlinkLibDirPrefix : String, success : Boolean) extends Response {
  def getJson = JsObject(
    "linkNamePrefix" -> JsString(linkNamePrefix),
    "jlinkLibDirPrefix" -> JsString(jlinkLibDirPrefix),
    "success" -> {if(success) JsTrue else JsFalse}
  )
}

//@todo these are a mess.
class MathematicaConfigSuggestionResponse(os: String, version: String, kernelPath: String, kernelName: String,
                                          jlinkPath: String, jlinkName: String) extends Response {
  def getJson: JsValue = JsObject(
    "os" -> JsString(os),
    "version" -> JsString(version),
    "kernelPath" -> JsString(kernelPath),
    "kernelName" -> JsString(kernelName),
    "jlinkPath" -> JsString(jlinkPath),
    "jlinkName" -> JsString(jlinkName)
  )
}

class MathematicaConfigurationResponse(linkName: String, jlinkLibDir: String) extends Response {
  def getJson: JsValue = JsObject(
    "linkName" -> JsString(linkName),
    "jlinkLibDir" -> JsString(jlinkLibDir)
  )
}

class MathematicaStatusResponse(configured : Boolean) extends Response {
  def getJson: JsValue = JsObject(
    "configured" -> {if(configured) JsTrue else JsFalse}
  )
}


/**
 * @return JSON that is directly usable by angular.treeview
 */
class AngularTreeViewResponse(tree : String) extends Response {
  override val schema = Some("angular.treeview.js")

  def getJson = JsArray( convert(JsonParser(tree).asJsObject) )

  private def convert(node : JsObject) : JsValue = {
    //TODO switch to Jolt (https://github.com/bazaarvoice/jolt) once they can handle trees
    val children = (node.fields.get("children") match {
      case Some(c) => c
      case None => throw new IllegalArgumentException("Schema violation")
    }) match {
      case JsArray(c) => c
      case _ => throw new IllegalArgumentException("Schema violation")
    }
    val proofInfo = node.fields.get("infos") match {
      case Some(info) => info
      case None => JsArray()
    }

    val id = node.fields.get("id") match { case Some(i) => i case None => throw new IllegalArgumentException("Schema violation") }
    if (children.length > 0) {
      // TODO only retrieves the first alternative of the bipartite graph
      val step = children.head.asJsObject
      val rule = step.fields.get("rule") match {
        case Some(r) => r.asJsObject.fields.get("name") match {
          case Some(n) => n
          case None => throw new IllegalArgumentException("Schema violation")
        }
        case None => throw new IllegalArgumentException("Schema violation")
      }
      val subgoals = step.fields.get("children") match {
        case Some(gl) => gl.asInstanceOf[JsArray].elements.map(g => convert(g.asJsObject()))
        case None => throw new IllegalArgumentException("Schema violation")
      }
      JsObject(
        "id" -> id,
        "label" -> rule,
        "info" -> proofInfo,
        "children" -> JsArray(subgoals)
      )
    } else {
      JsObject(
        "id" -> id,
        "label" -> JsString("Open Goal"), // TODO only if the goal is closed, which is not yet represented in JSON
        "info" -> proofInfo,
        "children" -> JsArray()
      )
    }
  }
}


class DashInfoResponse(openProofs:Int, allModels: Int, provedModels: Int) extends Response {
  override val schema = Some("DashInfoResponse.js")
  def getJson = JsObject(
    "open_proof_count" -> JsNumber(openProofs),
    "all_models_count" -> JsNumber(allModels),
    "proved_models_count" -> JsNumber(provedModels)
  )
}

class ExtractDatabaseResponse(path: String) extends Response {
  def getJson = JsObject(
    "path" -> JsString(path)
  )
}

class NodeResponse(tree : String) extends Response {
  //todo add schema.
  val node = JsonParser(tree).asJsObject
  def getJson = node
}


class ExtractTacticResponse(tacticText: String) extends Response {
  def getJson = JsObject(
    "tacticText" -> JsString(tacticText)
  )
}

class MockResponse(resourceName: String) extends Response {
  //@todo add schema
  def getJson = scala.io.Source.fromInputStream(getClass.getResourceAsStream(resourceName)).mkString.parseJson
}<|MERGE_RESOLUTION|>--- conflicted
+++ resolved
@@ -147,7 +147,6 @@
   )
 }
 
-<<<<<<< HEAD
 class ModelPlexMandatoryVarsResponse(model: ModelPOJO, vars: Set[Variable]) extends Response {
   def getJson = JsObject(
     "modelid" -> JsString(model.modelId.toString),
@@ -162,10 +161,7 @@
   )
 }
 
-class LoginResponse(flag:Boolean, userId:String) extends Response {
-=======
 class LoginResponse(flag:Boolean, userId:String, sessionToken : Option[String]) extends Response {
->>>>>>> 65265d6a
   def getJson = JsObject(
     "success" -> (if(flag) JsTrue else JsFalse),
     "sessionToken" -> (if(flag && sessionToken.isDefined) JsString(sessionToken.get) else JsFalse),
