--- conflicted
+++ resolved
@@ -10,12 +10,8 @@
 import edu.cmu.cs.ls.keymaerax.core._
 import edu.cmu.cs.ls.keymaerax.parser._
 import edu.cmu.cs.ls.keymaerax.tools.{Mathematica, ToolEvidence, Tool}
-<<<<<<< HEAD
-import edu.cmu.cs.ls.keymaerax.codegen.{CseCGenerator, CGenerator}
-=======
-import edu.cmu.cs.ls.keymaerax.codegen.{CGenerator, CseCGenerator, SpiralGenerator}
-
->>>>>>> 65265d6a
+import edu.cmu.cs.ls.keymaerax.codegen.{CGenerator, CseCGenerator}
+
 import scala.collection.immutable
 import scala.compat.Platform
 import scala.util.Random
@@ -122,15 +118,9 @@
           case "-vars" :: value :: tail =>
             if(value.nonEmpty && !value.toString.startsWith("-")) nextOption(map ++ Map('vars -> makeVariables(value.split(","))), tail)
             else optionErrorReporter("-vars")
-<<<<<<< HEAD
           case "-kind" :: value :: tail =>
             if(value.nonEmpty && !value.toString.startsWith("-")) nextOption(map ++ Map('kind -> Symbol(value)), tail)
             else optionErrorReporter("-kind")
-          case "-format" :: value :: tail =>
-            if(value.nonEmpty && !value.toString.startsWith("-")) nextOption(map ++ Map('format -> value), tail)
-            else optionErrorReporter("-format")
-=======
->>>>>>> 65265d6a
           case "-tactic" :: value :: tail =>
             if(value.nonEmpty && !value.toString.startsWith("-")) nextOption(map ++ Map('tactic -> value), tail)
             else optionErrorReporter("-tactic")
@@ -190,49 +180,27 @@
       val fileContents = scala.io.Source.fromFile(fileName).getLines().reduce(_ + "\n" + _)
       val formula = KeYmaeraXProblemParser(fileContents)
       println(KeYmaeraXPrettyPrinter(formula))
-<<<<<<< HEAD
-      println("Parsed file successfully");
-=======
       println("Parsed file successfully")
->>>>>>> 65265d6a
       sys.exit(0)
     }
     catch {
       case e : Exception =>
         if (System.getProperty("DEBUG", "false")=="true") e.printStackTrace()
-<<<<<<< HEAD
-        println(e);
-        println("Failed to parse file");
-        sys.exit(-1)
-      }
-=======
         println(e)
         println("Failed to parse file")
         sys.exit(-1)
->>>>>>> 65265d6a
     }
   }
 
   private def parseBelleTactic(fileName: String) = {
     val fileContents : String = scala.io.Source.fromFile(fileName).getLines().reduce(_ + "\n" + _)
     BTacticParser(fileContents) match {
-<<<<<<< HEAD
-      case Some(_) => {
-        println("Parsed file successfully");
-        sys.exit(0)
-      }
-      case None => {
-        println("Failed to parse file.");
-        sys.exit(-1)
-      }
-=======
       case Some(_) =>
         println("Parsed file successfully")
         sys.exit(0)
       case None =>
         println("Failed to parse file.")
         sys.exit(-1)
->>>>>>> 65265d6a
     }
   }
 
@@ -301,13 +269,9 @@
     val mathematica = new Mathematica()
     mathematica.init(DefaultConfiguration.defaultMathematicaConfig)
     DerivedAxioms.qeTool = mathematica
-<<<<<<< HEAD
-    TactixLibrary.tool = mathematica
-=======
     TactixLibrary.qeTool = mathematica
     TactixLibrary.cexTool = mathematica
     TactixLibrary.odeTool = mathematica
->>>>>>> 65265d6a
 
     //@note just in case the user shuts down the prover from the command line
     Runtime.getRuntime.addShutdownHook(new Thread() { override def run(): Unit = { shutdownProver() } })
@@ -318,12 +282,6 @@
       DerivedAxioms.qeTool match { case t: Tool => t.shutdown() }
       DerivedAxioms.qeTool = null
     }
-<<<<<<< HEAD
-    if (TactixLibrary.tool != null) {
-      TactixLibrary.tool match { case t: Tool => t.shutdown() }
-      TactixLibrary.tool = null
-      TactixLibrary.invGenerator = new NoneGenerate()
-=======
     if (TactixLibrary.qeTool != null) {
       TactixLibrary.qeTool match { case t: Tool => t.shutdown() }
       TactixLibrary.qeTool = null
@@ -335,7 +293,6 @@
     if (TactixLibrary.odeTool != null) {
       TactixLibrary.odeTool match { case t: Tool => t.shutdown() }
       TactixLibrary.odeTool = null
->>>>>>> 65265d6a
     }
     TactixLibrary.invGenerator = new NoneGenerate()
   }
@@ -533,29 +490,6 @@
       println("Interval arithmetic: Skipped interval arithmetic generation\n(use -interval to guard against floating-point roundoff errors)")
     }
 
-<<<<<<< HEAD
-    if(options.get('format).get.toString == "C") {
-      var outputFileName = inputFileName
-      if(options.contains('out)) {
-        val outputFileNameDotC = options.get('out).get.toString
-        assert(outputFileNameDotC.endsWith(".c"),
-          "\n[Error] Wrong file name " + outputFileNameDotC + " used for -out! C generator only generates .c file. Please use： -out FILENAME.c")
-        outputFileName = outputFileNameDotC.dropRight(2)
-      }
-      val vars: List[Variable] =
-        if(options.contains('vars)) options.get('vars).get.asInstanceOf[Array[Variable]].toList
-        else StaticSemantics.vars(inputFormula).symbols.map((x:NamedSymbol)=>x.asInstanceOf[Variable]).toList.sortWith((x, y)=>x<y)
-      val cseMode = options.contains('cse)
-      val codegenStart = Platform.currentTime
-      val output = if(cseMode) CseCGenerator(inputFormula, vars, outputFileName) else CGenerator(inputFormula, vars, outputFileName)
-      Console.println("[codegen time " + (Platform.currentTime - codegenStart) + "ms]")
-      val pw = new PrintWriter(outputFileName + ".c")
-      pw.write(stampHead(options))
-      pw.write("/* @evidence: print of CGenerator of input */\n\n")
-      pw.write(output)
-      pw.close()
-    } else throw new IllegalArgumentException("-format C should be specified as a command line argument")
-=======
     //@note codegen in C format only
     var outputFileName = inputFileName
     if(options.contains('out)) {
@@ -576,7 +510,6 @@
     pw.write("/* @evidence: print of CGenerator of input */\n\n")
     pw.write(output)
     pw.close()
->>>>>>> 65265d6a
   }
 
 
