/**
* Copyright (c) Carnegie Mellon University.
* See LICENSE.txt for the conditions of this license.
*/
/**
 * @author Stefan Mitsch
 * @note Code Review: 2016-08-02
 */
package edu.cmu.cs.ls.keymaerax.lemma

import java.io.{File, PrintWriter}

import edu.cmu.cs.ls.keymaerax.core.Lemma
import edu.cmu.cs.ls.keymaerax.parser._
import edu.cmu.cs.ls.keymaerax.tools.{HashEvidence, ToolEvidence}

/**
 * File-based lemma DB implementation. Stores one lemma per file in the user's KeYmaera X home directory under
 * cache/lemmadb/. Lemma file names are created automatically and in a thread-safe manner.
 *
 * @note Prefer LemmaDBFactory.lemmaDB over instantiating directly to get an instance of a lemma database and ensure
 *       thread safety.
 *
 * Created by smitsch on 4/27/15.
 * @author Stefan Mitsch
 */
class FileLemmaDB extends LemmaDB {

  private lazy val lemmadbpath: File = {
    val file = new File(System.getProperty("user.home") + File.separator +
      ".keymaerax" + File.separator + "cache" + File.separator + "lemmadb")
    if (!file.exists() && !file.mkdirs()) println("WARNING: FileLemmaDB cache did not get created: " + file.getAbsolutePath)
    file
  }

  override def contains(lemmaID: LemmaID): Boolean = new File(lemmadbpath, lemmaID + ".alp").exists()

  override def get(lemmaID: LemmaID): Option[Lemma] = {
    val file = new File(lemmadbpath, lemmaID + ".alp")
    if (file.exists()) {
      Some(Lemma.fromString(scala.io.Source.fromFile(file).mkString))
    } else None
  }

  override def add(lemma: Lemma): LemmaID = {
    val (id, file) = this.synchronized {
      // synchronize to make sure concurrent uses use new file names
      lemma.name match {
        case Some(n) =>
          require(isUniqueLemmaName(n) || get(n) == Some(lemma),
            "Lemma name '" + n + ".alp' must be unique, or file content must be the identical lemma: \n" + lemma)
<<<<<<< HEAD
          val newFile = new File(lemmadbpath, n + ".alp")
          newFile.createNewFile()
          (n, newFile)
=======
          val file = new File(lemmadbpath, n + ".alp")
          if(get(n) != Some(lemma)) file.createNewFile()
          (n, file)
>>>>>>> 27482593
        case None =>
          val (newId, newFile) = getUniqueLemmaFile
          newFile.createNewFile()
          (newId, newFile)
      }
    } ensuring(r => r._2.exists(), "the file to be stored in exists now and cannot be claimed concurrently again")
    saveProof(file, lemma, id)
    id
  }

  override def remove(lemmaName: String): Boolean =
    try {new File(lemmadbpath, lemmaName + ".alp").delete()}
    finally {false}

  private def isUniqueLemmaName(name: String): Boolean =
    !new File(lemmadbpath, name + ".alp").exists()

  private def getUniqueLemmaFile: (String, File) = {
    val f = File.createTempFile("lemma",".alp",lemmadbpath)
    (f.getName.substring(0, f.getName.length-".alp".length), f)
  }

  private def saveProof(file: File, lemma: Lemma, id: String): Unit = {
    //@see[[edu.cmu.cs.ls.keymaerax.core.Lemma]]
    val lemmaToAdd = addRequiredEvidence(lemma)

    val parse = KeYmaeraXExtendedLemmaParser(lemmaToAdd.toString)
    assert(parse._1 == lemma.name, "reparse of printed lemma's name should be identical to original lemma")
    assert(parse._2 == lemma.fact.conclusion +: lemma.fact.subgoals, s"reparse of printed lemma's fact ${lemma.fact.conclusion +: lemma.fact.subgoals }should be identical to original lemma ${parse._2}")

    val pw = new PrintWriter(file)
    pw.write(lemmaToAdd.toString)
    pw.close()

    val lemmaFromDB = get(id)
    if (lemmaFromDB != Some(lemmaToAdd)) {
      file.delete()
      throw new IllegalStateException("Lemma in DB differed from lemma in memory -> deleted for lemma " + id)
    }
    // assertion duplicates condition and throw statement
    assert(lemmaFromDB == Some(lemmaToAdd), "Lemma stored in DB should be identical to lemma in memory " + lemmaToAdd)
  }

  override def deleteDatabase(): Unit = {
    lemmadbpath.delete()
    //@note make paths again to make sure subsequent additions to database work
    lemmadbpath.mkdirs()
  }
}<|MERGE_RESOLUTION|>--- conflicted
+++ resolved
@@ -12,7 +12,6 @@
 
 import edu.cmu.cs.ls.keymaerax.core.Lemma
 import edu.cmu.cs.ls.keymaerax.parser._
-import edu.cmu.cs.ls.keymaerax.tools.{HashEvidence, ToolEvidence}
 
 /**
  * File-based lemma DB implementation. Stores one lemma per file in the user's KeYmaera X home directory under
@@ -49,15 +48,9 @@
         case Some(n) =>
           require(isUniqueLemmaName(n) || get(n) == Some(lemma),
             "Lemma name '" + n + ".alp' must be unique, or file content must be the identical lemma: \n" + lemma)
-<<<<<<< HEAD
-          val newFile = new File(lemmadbpath, n + ".alp")
-          newFile.createNewFile()
-          (n, newFile)
-=======
           val file = new File(lemmadbpath, n + ".alp")
-          if(get(n) != Some(lemma)) file.createNewFile()
+          if (get(n) != Some(lemma)) file.createNewFile()
           (n, file)
->>>>>>> 27482593
         case None =>
           val (newId, newFile) = getUniqueLemmaFile
           newFile.createNewFile()
