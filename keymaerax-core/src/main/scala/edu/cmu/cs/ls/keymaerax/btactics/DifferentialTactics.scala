--- conflicted
+++ resolved
@@ -515,8 +515,6 @@
       cohide(pos.top) & DW(1) & G(1)
   })
 
-
-<<<<<<< HEAD
   /**
     * @see [[TactixLibrary.ODE]]
     * @author Andre Platzer
@@ -533,13 +531,6 @@
 
     //Tries to prove without any invariant generation or solving.
     val proveWithoutCuts = "ANON" by ((pos: Position) => {
-=======
-  /** @see [[TactixLibrary.ODE]]
-    * @author Andre Platzer */
-  def ODE: DependentPositionTactic = "ODE" by ((pos:Position,seq:Sequent) => {
-    val noCut = "ANON" by ((pos: Position) =>
-      //@todo (boxAnd(pos) & andR(pos))* won't have expected effect (number of subgoals on second iteration doesn't match tactics)
->>>>>>> 88e56cf9
       ((boxAnd(pos) & andR(pos))*) &
         onAll(("ANON" by ((pos: Position, seq: Sequent) => {
           val (ode:ODESystem, post:Formula) = seq.sub(pos) match {
