--- conflicted
+++ resolved
@@ -751,11 +751,7 @@
     * @return Leaves False as the only subgoal if it finds a counterexample to the ODE question at the position it is called
     *         Succeeds in all other cases (including when the sequent or position are not of the expected shape)
     */
-<<<<<<< HEAD
-  val cexCheck: DependentPositionTactic = "cexODE" by ((pos: Position, seq:Sequent) => {
-=======
   val cexODE: DependentPositionTactic = "cexODE" by ((pos: Position, seq:Sequent) => {
->>>>>>> a3a0fc03
     if (!(pos.isSucc && pos.isTopLevel && pos.checkSucc.index0 == 0 && seq.succ.length==1)) {
       //todo: currently only works if there is exactly one succedent
       logger.warn("ODE counterexample not called at top-level succedent")
