package edu.cmu.cs.ls.keymaerax.fcpsutils

import java.io.File

import edu.cmu.cs.ls.keymaerax.bellerophon.parser.BelleParser
import edu.cmu.cs.ls.keymaerax.bellerophon._
import edu.cmu.cs.ls.keymaerax.btactics._
import edu.cmu.cs.ls.keymaerax.core.{Formula, PrettyPrinter, Program}
import edu.cmu.cs.ls.keymaerax.parser.{KeYmaeraXArchiveParser, KeYmaeraXParser, ParseException}
import edu.cmu.cs.ls.keymaerax.pt.ProvableSig

/**
  * @author Nathan Fulton
  */
object CourseMain {
  /** Just enough initialization. */
  def basicInitializer() = {
    // This initializes Mathematica (falling back to Z3 on failure)
    // Commented out because it is otherwise very verbose on Autolab
    //    try {
    //      val config = Map(
    //        // Local paths
    //        //"linkName" -> "/usr/local/Wolfram/Mathematica/11.3/Executables/MathKernel",
    //        //"libDir" -> "/usr/local/Wolfram/Mathematica/11.3/SystemFiles/Links/JLink/SystemFiles/Libraries/Linux-x86-64")
    //        // These paths might (?) work on autograding machines
    //        "linkName" -> "/usr/local/depot/mathematica-11.3/Executables/MathKernel",
    //        "libDir" -> "/usr/local/depot/mathematica-11.3/SystemFiles/Links/JLink/SystemFiles/Libraries/Linux-x86-64")
    //      val provider = new MathematicaToolProvider(config)
    //      ToolProvider.setProvider(provider)
    //      BelleInterpreter.setInterpreter(ExhaustiveSequentialInterpreter())
    //      if(provider.tools().forall(_.isInitialized)) println("Initialized Mathematica!")
    //      else println("Not initialized, but without any errors -- won't be able to parse tactics or check proofs.")
    //    } catch {
    //      case _: Throwable => {
    //        println("Falling back to Z3. Not a big deal but some features won't be available.")
    //        val provider = new Z3ToolProvider()
    //        ToolProvider.setProvider(provider)
    //        BelleInterpreter.setInterpreter(ExhaustiveSequentialInterpreter())
    //        if(provider.tools().forall(_.isInitialized)) println("Initialized Z3!")
    //      }
    //    }

    println("Falling back to Z3. Not a big deal but some features won't be available.")
    val provider = new Z3ToolProvider()
    ToolProvider.setProvider(provider)
    BelleInterpreter.setInterpreter(ExhaustiveSequentialInterpreter())
    if(provider.tools().forall(_.isInitialized)) println("Initialized Z3!")


    //Intialize the printer, the configuration generator, the parser, and the invariant generator.
    PrettyPrinter.setPrinter(edu.cmu.cs.ls.keymaerax.parser.KeYmaeraXPrettyPrinter.pp)
    val generator = new ConfigurableGenerator[Formula]()
    KeYmaeraXParser.setAnnotationListener((p: Program, inv: Formula) =>
      generator.products += (p->(generator.products.getOrElse(p, Nil) :+ inv)))
    TactixLibrary.invGenerator = generator
  }

  /** A command-line tool that doesn't contain any of the web UI stuff. Useful because the JAR is considerably smaller, but many features aren't available.
    * You probably want to use KeYmaeraX.scala instead of this, unless you're setting up an AutoLab sanity checker.*/
  def main(input : Array[String]) = {
    basicInitializer()

    val args : Map[String, ArgValue] = GetOpt(Map(
      "check" -> StrArgType(),
      "parse" -> StrArgType(),
      "bparse" -> StrArgType(),
      "tparse" -> StrArgType(),
      "exists" -> StrArgType(),
      "problem" -> StrArgType(),
      "solution" -> StrArgType(),
      "is-exported-db" -> StrArgType()
    ))(input)

    try {
      args.foreach(pv => {
        val parameterName = pv._1
        val value = pv._2
        // Parse and automatically check an archive file
        if (parameterName == "check") parseCheck(value,true)
        // Parse an archive file only
        else if (parameterName == "parse") parseCheck(value,false)
        // Parse a .kyx file only
        else if (parameterName == "bparse") parseProblemFileOrFail(value)
        else if (parameterName == "tparse") parseTacticFileOrFail(value)
        else if (parameterName == "exists") fileExistsOrFail(value)
        else if (parameterName == "is-exported-db") isExportedDatabaseOrFail(value)
      })

      if(args.keySet.contains("problem") || args.keySet.contains("solution")) {
        val problemFile = args.getOrElse("problem",   throw new Exception("--problem and --solution flags should be both defined or both undefined."))
        val solutionFile = args.getOrElse("solution", throw new Exception("--problem and --solution flags should be both defined or both undefined."))
        isSolutionOrFail(problemFile, solutionFile)
      }

      System.exit(0)
    }
    catch {
      case e : Error => {
        println("Error propagated to top level")
        e.printStackTrace()
        System.exit(-1)
      }
    }
  }

  private def parseCheck(archiveFile : ArgValue, doCheck : Boolean) = {
    val archiveFileStr = archiveFile.asInstanceOf[StringValue].s

    try {
      val archiveEntries : List[KeYmaeraXArchiveParser.ParsedArchiveEntry] = try {
        parseArchiveFileOrfail(archiveFile)
      } catch {
        case e : Throwable => {
          println(s"Expected a valid .kya file but could not parse file contents: ${archiveFileStr}")
          System.exit(-1)
          Nil
        }
      }

      if(archiveEntries.length != 1) {
        println("Expected an archive file with exactly one model. Did you export a single proof from the Proofs page?")
        System.exit(-1)
      }
      else if(archiveEntries.head.tactics.length != 1) {
        println("Expected an archive file with exactly one model and exactly one proof. Did you export a single proof from the Proofs page?")
        System.exit(-1)
      }

      println(s"Archive file ${archiveFileStr} parsed successfully.")

      if (doCheck) {
        val f = archiveEntries.head.model.asInstanceOf[Formula]
        val expr = archiveEntries.head.tactics.head._3
        /*val f = parseProblemFileOrFail(problem)*/
        /*val expr = parseTacticFileOrFail(solution)*/

        val result = BelleInterpreter(expr, BelleProvable(ProvableSig.startProof(f)))
        result match {
          case BelleProvable(p, _) => {
            if(!p.isProved) {
              println(s"ERROR: ${archiveFileStr} proof did not close on grading machine:")
              println(p.prettyString)
              System.exit(-1)
            }
            else {
              println(s"Archive file ${archiveFileStr} checked successfully.")
              System.exit(0)
            }
          }
          case _ => throw new Exception("expected tactic execution to result in provable but found something else.")
        }
      }
      else {
        println(s"Proof checking for ${archiveFileStr} skipped.")
      }
    } catch {case e : Any =>
      println(s"ERROR:Exception when parsing / checking ${archiveFileStr} on grading machine:" + e)
      System.exit(-1)
    }
  }

  private def isSolutionOrFail(problem: ArgValue, solution: ArgValue) = {
    val f = parseProblemFileOrFail(problem)
    val expr = parseTacticFileOrFail(solution)

    val result = BelleInterpreter(expr, BelleProvable(ProvableSig.startProof(f)))
    result match {
      case BelleProvable(p, _) => {
        if(!p.isProved) {
          println(s"Proof of ${fileExistsOrFail(problem)} using ${fileExistsOrFail(solution)} did not close. Remaining open goals follow:")
          println(p.prettyString)
          System.exit(-1)
        }
      }
      case _ => throw new Exception("expected tactic execution to result in provable but found something else.")
    }
  }

  /** Returns string contained within value */
  private def fileExistsOrFail(v : ArgValue) : String = {
    val fileName = v.asInstanceOf[StringValue].s
    print("Looking for " + fileName + "\n")
    assert({
      val file = new File(fileName)
      file.exists() && file.canRead()
    }, s"File named ${fileName} should exist and be readable.")
    fileName
  }

  private def parseTacticFileOrFail(v: ArgValue): BelleExpr = {
    val fileName = fileExistsOrFail(v)
    val bigString = scala.io.Source.fromFile(fileName, "ISO-8859-1").mkString
    try {
      BelleParser.parseWithInvGen(bigString, Some(FixedGenerator[Formula](Nil)))
    } catch {
      case ex: ParseException =>
        println(s"Tactic in ${fileName} did not parse\n" + ex)
        System.exit(-1)
        ???
    }
  }

  private def parseArchiveFileOrfail(v: ArgValue) : List[KeYmaeraXArchiveParser.ParsedArchiveEntry] = {
    val fileName = fileExistsOrFail(v)
    val bigString = scala.io.Source.fromFile(fileName, "ISO-8859-1").mkString
    try {
      edu.cmu.cs.ls.keymaerax.parser.KeYmaeraXArchiveParser.parse(bigString)
    }
    catch {
      case e : ParseException => {
        println(s"Auto-grader failed because file ${fileName} needs to exist and parse but failed to parse.")
        e.printStackTrace()
        System.exit(-1)
        ???
      }
      case e : Throwable => {
        println(s"Unkown error encountered while parsing ${fileName}: ${e}\nContents${bigString}")
        e.printStackTrace()
        System.exit(-1)
        ???
      }
    }
  }

  private def parseProblemFileOrFail(v: ArgValue) : Formula = {
    val fileName = fileExistsOrFail(v)
    val bigString = scala.io.Source.fromFile(fileName, "ISO-8859-1").mkString
    try {
<<<<<<< HEAD
      val fml = edu.cmu.cs.ls.keymaerax.parser.KeYmaeraXArchiveParser.parseAsProblemOrFormula(scala.io.Source.fromFile(fileName).mkString)
=======
      val fml = edu.cmu.cs.ls.keymaerax.parser.KeYmaeraXProblemParser(bigString)
>>>>>>> 0a278d09
      println(s"Problem file ${fileName} parsed successfully.")
      fml
    }
    catch {
      case e : ParseException => {
        println(s"Auto-grader failed because file ${fileName} needs to exist and parse but failed to parse.")
        e.printStackTrace()
        System.exit(-1)
        ???
      }
      case e : Error => {
        println(s"Unkown error encountered while parsing ${fileName}")
        System.exit(-1)
        ???
      }
    }
  }

  private def isExportedDatabaseOrFail(v : ArgValue) = {
    fileExistsOrFail(v)
  }
}<|MERGE_RESOLUTION|>--- conflicted
+++ resolved
@@ -226,11 +226,7 @@
     val fileName = fileExistsOrFail(v)
     val bigString = scala.io.Source.fromFile(fileName, "ISO-8859-1").mkString
     try {
-<<<<<<< HEAD
-      val fml = edu.cmu.cs.ls.keymaerax.parser.KeYmaeraXArchiveParser.parseAsProblemOrFormula(scala.io.Source.fromFile(fileName).mkString)
-=======
-      val fml = edu.cmu.cs.ls.keymaerax.parser.KeYmaeraXProblemParser(bigString)
->>>>>>> 0a278d09
+      val fml = edu.cmu.cs.ls.keymaerax.parser.KeYmaeraXArchiveParser.parseAsProblemOrFormula(bigString)
       println(s"Problem file ${fileName} parsed successfully.")
       fml
     }
